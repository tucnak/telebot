package telebot

import (
	"encoding/json"
	"fmt"
	"io"
	"net/http"
	"os"
	"regexp"
	"strconv"
	"strings"

	"github.com/pkg/errors"
)

// NewBot does try to build a Bot with token `token`, which
// is a secret API key assigned to particular bot.
func NewBot(pref Settings) (*Bot, error) {
	if pref.Updates == 0 {
		pref.Updates = 100
	}

	client := pref.Client
	if client == nil {
		client = http.DefaultClient
	}

	if pref.URL == "" {
		pref.URL = DefaultApiURL
	}
	if pref.Poller == nil {
		pref.Poller = &LongPoller{}
	}

	bot := &Bot{
		Token:   pref.Token,
		URL:     pref.URL,
		Poller:  pref.Poller,
		OnError: pref.OnError,

		Updates:  make(chan Update, pref.Updates),
		handlers: make(map[string]HandlerFunc),
		stop:     make(chan struct{}),

		synchronous: pref.Synchronous,
		verbose:     pref.Verbose,
		parseMode:   pref.ParseMode,
		client:      client,
	}

	if pref.Offline {
		bot.Me = &User{}
	} else {
		user, err := bot.getMe()
		if err != nil {
			return nil, err
		}
		bot.Me = user
	}

	bot.group = bot.Group()
	return bot, nil
}

// Bot represents a separate Telegram bot instance.
type Bot struct {
	Me      *User
	Token   string
	URL     string
	Updates chan Update
	Poller  Poller
	OnError func(error, Context)

	group       *Group
	handlers    map[string]HandlerFunc
	synchronous bool
	verbose     bool
	parseMode   ParseMode
	stop        chan struct{}
	client      *http.Client
}

// Settings represents a utility struct for passing certain
// properties of a bot around and is required to make bots.
type Settings struct {
	URL   string
	Token string

	// Updates channel capacity, defaulted to 100.
	Updates int

	// Poller is the provider of Updates.
	Poller Poller

	// Synchronous prevents handlers from running in parallel.
	// It makes ProcessUpdate return after the handler is finished.
	Synchronous bool

	// Verbose forces bot to log all upcoming requests.
	// Use for debugging purposes only.
	Verbose bool

	// ParseMode used to set default parse mode of all sent messages.
	// It attaches to every send, edit or whatever method. You also
	// will be able to override the default mode by passing a new one.
	ParseMode ParseMode

	// OnError is a callback function that will get called on errors
	// resulted from the handler. It is used as post-middleware function.
	// Notice that context can be nil.
	OnError func(error, Context)

	// HTTP Client used to make requests to telegram api
	Client *http.Client

	// Offline allows to create a bot without network for testing purposes.
	Offline bool
}

// Update object represents an incoming update.
type Update struct {
	ID int `json:"update_id"`

	Message           *Message           `json:"message,omitempty"`
	EditedMessage     *Message           `json:"edited_message,omitempty"`
	ChannelPost       *Message           `json:"channel_post,omitempty"`
	EditedChannelPost *Message           `json:"edited_channel_post,omitempty"`
	Callback          *Callback          `json:"callback_query,omitempty"`
	Query             *Query             `json:"inline_query,omitempty"`
	InlineResult      *InlineResult      `json:"chosen_inline_result,omitempty"`
	ShippingQuery     *ShippingQuery     `json:"shipping_query,omitempty"`
	PreCheckoutQuery  *PreCheckoutQuery  `json:"pre_checkout_query,omitempty"`
	Poll              *Poll              `json:"poll,omitempty"`
	PollAnswer        *PollAnswer        `json:"poll_answer,omitempty"`
	MyChatMember      *ChatMemberUpdated `json:"my_chat_member,omitempty"`
	ChatMember        *ChatMemberUpdated `json:"chat_member,omitempty"`
}

// Command represents a bot command.
type Command struct {
	// Text is a text of the command, 1-32 characters.
	// Can contain only lowercase English letters, digits and underscores.
	Text string `json:"command"`

	// Description of the command, 3-256 characters.
	Description string `json:"description"`
}

// Group returns a new group.
func (b *Bot) Group() *Group {
	return &Group{b: b}
}

// Use adds middleware to the global bot chain.
func (b *Bot) Use(middleware ...MiddlewareFunc) {
	b.group.Use(middleware...)
}

// Handle lets you set the handler for some command name or
// one of the supported endpoints. It also applies middleware
// if such passed to the function.
//
// Example:
//
//		b.Handle("/start", func (c tele.Context) error {
//			return c.Reply("Hello!")
// 		})
//
//		b.Handle(&inlineButton, func (c tele.Context) error {
//			return c.Respond(&tele.CallbackResponse{Text: "Hello!"})
//		})
//
// Middleware usage:
//
//		protected := telemw.Whitelist(ids...)
//		b.Handle("/ban", onBan, protected)
//
func (b *Bot) Handle(endpoint interface{}, h HandlerFunc, m ...MiddlewareFunc) {
	if len(b.group.middleware) > 0 {
		m = append(b.group.middleware, m...)
	}

	handler := func(c Context) error {
		return applyMiddleware(h, m...)(c)
	}

	switch end := endpoint.(type) {
	case string:
		b.handlers[end] = handler
	case CallbackEndpoint:
		b.handlers[end.CallbackUnique()] = handler
	default:
		panic("telebot: unsupported endpoint")
	}
}

var (
	cmdRx   = regexp.MustCompile(`^(/\w+)(@(\w+))?(\s|$)(.+)?`)
	cbackRx = regexp.MustCompile(`^\f([-\w]+)(\|(.+))?$`)
)

// Start brings bot into motion by consuming incoming
// updates (see Bot.Updates channel).
func (b *Bot) Start() {
	if b.Poller == nil {
		panic("telebot: can't start without a poller")
	}

	stop := make(chan struct{})
	go b.Poller.Poll(b, b.Updates, stop)

	for {
		select {
		// handle incoming updates
		case upd := <-b.Updates:
			b.ProcessUpdate(upd)
		// call to stop polling
		case <-b.stop:
			close(stop)
			return
		}
	}
}

// Stop gracefully shuts the poller down.
func (b *Bot) Stop() {
	b.stop <- struct{}{}
}

// NewMarkup simply returns newly created markup instance.
func (b *Bot) NewMarkup() *ReplyMarkup {
	return &ReplyMarkup{}
}

// NewContext returns a new native context object,
// field by the passed update.
func (b *Bot) NewContext(upd Update) Context {
	return &nativeContext{
		b:                b,
		message:          upd.Message,
		callback:         upd.Callback,
		query:            upd.Query,
		inlineResult:     upd.InlineResult,
		shippingQuery:    upd.ShippingQuery,
		preCheckoutQuery: upd.PreCheckoutQuery,
		poll:             upd.Poll,
		pollAnswer:       upd.PollAnswer,
<<<<<<< HEAD
		chatMember:       upd.ChatMember,
		myChatMember:     upd.MyChatMember,
=======
		myChatMember:     upd.MyChatMember,
		chatMember:       upd.ChatMember,
>>>>>>> 746f3d66
	}
}

// ProcessUpdate processes a single incoming update.
// A started bot calls this function automatically.
func (b *Bot) ProcessUpdate(upd Update) {
	c := b.NewContext(upd).(*nativeContext)

	if upd.Message != nil {
		m := upd.Message

		if m.PinnedMessage != nil {
			b.handle(OnPinned, c)
			return
		}

		// Commands
		if m.Text != "" {
			// Filtering malicious messages
			if m.Text[0] == '\a' {
				return
			}

			match := cmdRx.FindAllStringSubmatch(m.Text, -1)
			if match != nil {
				// Syntax: "</command>@<bot> <payload>"

				command, botName := match[0][1], match[0][3]
				if botName != "" && !strings.EqualFold(b.Me.Username, botName) {
					return
				}

				m.Payload = match[0][5]
				if b.handle(command, c) {
					return
				}
			}

			// 1:1 satisfaction
			if b.handle(m.Text, c) {
				return
			}

			b.handle(OnText, c)
			return
		}

		if b.handleMedia(c) {
			return
		}

		if m.Invoice != nil {
			b.handle(OnInvoice, c)
			return
		}

		if m.Payment != nil {
			b.handle(OnPayment, c)
			return
		}

		wasAdded := (m.UserJoined != nil && m.UserJoined.ID == b.Me.ID) ||
			(m.UsersJoined != nil && isUserInList(b.Me, m.UsersJoined))
		if m.GroupCreated || m.SuperGroupCreated || wasAdded {
			b.handle(OnAddedToGroup, c)
			return
		}

		if m.UserJoined != nil {
			b.handle(OnUserJoined, c)
			return
		}

		if m.UsersJoined != nil {
			for _, user := range m.UsersJoined {
				m.UserJoined = &user
				b.handle(OnUserJoined, c)
			}
			return
		}

		if m.UserLeft != nil {
			b.handle(OnUserLeft, c)
			return
		}

		if m.NewGroupTitle != "" {
			b.handle(OnNewGroupTitle, c)
			return
		}

		if m.NewGroupPhoto != nil {
			b.handle(OnNewGroupPhoto, c)
			return
		}

		if m.GroupPhotoDeleted {
			b.handle(OnGroupPhotoDeleted, c)
			return
		}

		if m.MigrateTo != 0 {
			m.MigrateFrom = m.Chat.ID
			b.handle(OnMigration, c)
			return
		}

		if m.VoiceChatStarted != nil {
			b.handle(OnVoiceChatStarted, c)
			return
		}

		if m.VoiceChatEnded != nil {
			b.handle(OnVoiceChatEnded, c)
			return
		}

		if m.VoiceChatParticipants != nil {
			b.handle(OnVoiceChatParticipants, c)
			return
		}

		if m.VoiceChatScheduled != nil {
			b.handle(OnVoiceChatScheduled, c)
			return
		}

		if m.ProximityAlert != nil {
			b.handle(OnProximityAlert, c)
			return
		}

		if m.AutoDeleteTimer != nil {
			b.handle(OnAutoDeleteTimer, c)
			return
		}
	}

	if upd.EditedMessage != nil {
		c.message = upd.EditedMessage
		b.handle(OnEdited, c)
		return
	}

	if upd.ChannelPost != nil {
		m := upd.ChannelPost

		if m.PinnedMessage != nil {
			c.message = m.PinnedMessage
			b.handle(OnPinned, c)
			return
		}

		c.message = upd.ChannelPost
		b.handle(OnChannelPost, c)
		return
	}

	if upd.EditedChannelPost != nil {
		c.message = upd.EditedChannelPost
		b.handle(OnEditedChannelPost, c)
		return
	}

	if upd.Callback != nil {
		if upd.Callback.Data != "" {
			if data := upd.Callback.Data; data[0] == '\f' {
				match := cbackRx.FindAllStringSubmatch(data, -1)
				if match != nil {
					unique, payload := match[0][1], match[0][3]
					if handler, ok := b.handlers["\f"+unique]; ok {
						c.callback.Unique = unique
						c.callback.Data = payload
						b.runHandler(handler, c)
						return
					}
				}
			}
		}

		b.handle(OnCallback, c)
		return
	}

	if upd.Query != nil {
		b.handle(OnQuery, c)
		return
	}

	if upd.InlineResult != nil {
		b.handle(OnInlineResult, c)
		return
	}

	if upd.ShippingQuery != nil {
		b.handle(OnShipping, c)
		return
	}

	if upd.PreCheckoutQuery != nil {
		b.handle(OnCheckout, c)
		return
	}

	if upd.Poll != nil {
		b.handle(OnPoll, c)
		return
	}

	if upd.PollAnswer != nil {
		b.handle(OnPollAnswer, c)
		return
	}

	if upd.MyChatMember != nil {
		b.handle(OnMyChatMember, c)
		return
	}

	if upd.ChatMember != nil {
		b.handle(OnChatMember, c)
		return
	}
}

func (b *Bot) handle(end string, c Context) bool {
	if handler, ok := b.handlers[end]; ok {
		b.runHandler(handler, c)
		return true
	}
	return false
}

func (b *Bot) handleMedia(c Context) bool {
	m := c.Message()

	switch {
	case m.Photo != nil:
		b.handle(OnPhoto, c)
	case m.Voice != nil:
		b.handle(OnVoice, c)
	case m.Audio != nil:
		b.handle(OnAudio, c)
	case m.Animation != nil:
		b.handle(OnAnimation, c)
	case m.Document != nil:
		b.handle(OnDocument, c)
	case m.Sticker != nil:
		b.handle(OnSticker, c)
	case m.Video != nil:
		b.handle(OnVideo, c)
	case m.VideoNote != nil:
		b.handle(OnVideoNote, c)
	case m.Contact != nil:
		b.handle(OnContact, c)
	case m.Location != nil:
		b.handle(OnLocation, c)
	case m.Venue != nil:
		b.handle(OnVenue, c)
	case m.Dice != nil:
		b.handle(OnDice, c)
	default:
		return false
	}
	return true
}

// Send accepts 2+ arguments, starting with destination chat, followed by
// some Sendable (or string!) and optional send options.
//
// NOTE:
// 		Since most arguments are of type interface{}, but have pointer
// 		method receivers, make sure to pass them by-pointer, NOT by-value.
//
// What is a send option exactly? It can be one of the following types:
//
//     - *SendOptions (the actual object accepted by Telegram API)
//     - *ReplyMarkup (a component of SendOptions)
//     - Option (a shortcut flag for popular options)
//     - ParseMode (HTML, Markdown, etc)
//
func (b *Bot) Send(to Recipient, what interface{}, opts ...interface{}) (*Message, error) {
	if to == nil {
		return nil, ErrBadRecipient
	}

	sendOpts := extractOptions(opts)

	switch object := what.(type) {
	case string:
		return b.sendText(to, object, sendOpts)
	case Sendable:
		return object.Send(b, to, sendOpts)
	default:
		return nil, ErrUnsupportedWhat
	}
}

// SendAlbum sends multiple instances of media as a single message.
// From all existing options, it only supports tele.Silent.
func (b *Bot) SendAlbum(to Recipient, a Album, opts ...interface{}) ([]Message, error) {
	if to == nil {
		return nil, ErrBadRecipient
	}

	media := make([]string, len(a))
	files := make(map[string]File)

	for i, x := range a {
		var (
			repr string
			data []byte
			file = x.MediaFile()
		)

		switch {
		case file.InCloud():
			repr = file.FileID
		case file.FileURL != "":
			repr = file.FileURL
		case file.OnDisk() || file.FileReader != nil:
			repr = "attach://" + strconv.Itoa(i)
			files[strconv.Itoa(i)] = *file
		default:
			return nil, errors.Errorf("telebot: album entry #%d does not exist", i)
		}

		switch y := x.(type) {
		case *Photo:
			data, _ = json.Marshal(struct {
				Type      string    `json:"type"`
				Media     string    `json:"media"`
				Caption   string    `json:"caption,omitempty"`
				ParseMode ParseMode `json:"parse_mode,omitempty"`
			}{
				Type:      "photo",
				Media:     repr,
				Caption:   y.Caption,
				ParseMode: y.ParseMode,
			})
		case *Video:
			data, _ = json.Marshal(struct {
				Type              string `json:"type"`
				Caption           string `json:"caption"`
				Media             string `json:"media"`
				Width             int    `json:"width,omitempty"`
				Height            int    `json:"height,omitempty"`
				Duration          int    `json:"duration,omitempty"`
				SupportsStreaming bool   `json:"supports_streaming,omitempty"`
			}{
				Type:              "video",
				Caption:           y.Caption,
				Media:             repr,
				Width:             y.Width,
				Height:            y.Height,
				Duration:          y.Duration,
				SupportsStreaming: y.SupportsStreaming,
			})
		default:
			return nil, errors.Errorf("telebot: album entry #%d is not valid", i)
		}

		media[i] = string(data)
	}

	params := map[string]string{
		"chat_id": to.Recipient(),
		"media":   "[" + strings.Join(media, ",") + "]",
	}

	sendOpts := extractOptions(opts)
	b.embedSendOptions(params, sendOpts)

	data, err := b.sendFiles("sendMediaGroup", files, params)
	if err != nil {
		return nil, err
	}

	var resp struct {
		Result []Message
	}
	if err := json.Unmarshal(data, &resp); err != nil {
		return nil, wrapError(err)
	}

	for attachName := range files {
		i, _ := strconv.Atoi(attachName)

		var newID string
		if resp.Result[i].Photo != nil {
			newID = resp.Result[i].Photo.FileID
		} else {
			newID = resp.Result[i].Video.FileID
		}

		a[i].MediaFile().FileID = newID
	}

	return resp.Result, nil
}

// Reply behaves just like Send() with an exception of "reply-to" indicator.
// This function will panic upon nil Message.
func (b *Bot) Reply(to *Message, what interface{}, opts ...interface{}) (*Message, error) {
	sendOpts := extractOptions(opts)
	if sendOpts == nil {
		sendOpts = &SendOptions{}
	}

	sendOpts.ReplyTo = to
	return b.Send(to.Chat, what, sendOpts)
}

// Forward behaves just like Send() but of all options it only supports Silent (see Bots API).
// This function will panic upon nil Editable.
func (b *Bot) Forward(to Recipient, msg Editable, opts ...interface{}) (*Message, error) {
	if to == nil {
		return nil, ErrBadRecipient
	}
	msgID, chatID := msg.MessageSig()

	params := map[string]string{
		"chat_id":      to.Recipient(),
		"from_chat_id": strconv.FormatInt(chatID, 10),
		"message_id":   msgID,
	}

	sendOpts := extractOptions(opts)
	b.embedSendOptions(params, sendOpts)

	data, err := b.Raw("forwardMessage", params)
	if err != nil {
		return nil, err
	}

	return extractMessage(data)
}

// Copy behaves just like Forward() but the copied message doesn't have a link to the original message (see Bots API).
//
// This function will panic upon nil Editable.
func (b *Bot) Copy(to Recipient, msg Editable, options ...interface{}) (*Message, error) {
	if to == nil {
		return nil, ErrBadRecipient
	}
	msgID, chatID := msg.MessageSig()

	params := map[string]string{
		"chat_id":      to.Recipient(),
		"from_chat_id": strconv.FormatInt(chatID, 10),
		"message_id":   msgID,
	}

	sendOpts := extractOptions(options)
	b.embedSendOptions(params, sendOpts)

	data, err := b.Raw("copyMessage", params)
	if err != nil {
		return nil, err
	}

	return extractMessage(data)
}

// Edit is magic, it lets you change already sent message.
// This function will panic upon nil Editable.
//
// If edited message is sent by the bot, returns it,
// otherwise returns nil and ErrTrueResult.
//
// Use cases:
//
//     b.Edit(m, m.Text, newMarkup)
//     b.Edit(m, "new <b>text</b>", tele.ModeHTML)
//     b.Edit(m, &tele.ReplyMarkup{...})
//     b.Edit(m, &tele.Photo{File: ...})
//     b.Edit(m, tele.Location{42.1337, 69.4242})
//     b.Edit(c, "edit inline message from the callback")
//     b.Edit(r, "edit message from chosen inline result")
//
func (b *Bot) Edit(msg Editable, what interface{}, opts ...interface{}) (*Message, error) {
	var (
		method string
		params = make(map[string]string)
	)

	switch v := what.(type) {
	case *ReplyMarkup:
		return b.EditReplyMarkup(msg, v)
	case InputMedia:
		return b.EditMedia(msg, v, opts...)
	case string:
		method = "editMessageText"
		params["text"] = v
	case Location:
		method = "editMessageLiveLocation"
		params["latitude"] = fmt.Sprintf("%f", v.Lat)
		params["longitude"] = fmt.Sprintf("%f", v.Lng)

		if v.HorizontalAccuracy != nil {
			params["horizontal_accuracy"] = fmt.Sprintf("%f", *v.HorizontalAccuracy)
		}
		if v.Heading != 0 {
			params["heading"] = strconv.Itoa(v.Heading)
		}
		if v.AlertRadius != 0 {
			params["proximity_alert_radius"] = strconv.Itoa(v.AlertRadius)
		}
	default:
		return nil, ErrUnsupportedWhat
	}

	msgID, chatID := msg.MessageSig()

	if chatID == 0 { // if inline message
		params["inline_message_id"] = msgID
	} else {
		params["chat_id"] = strconv.FormatInt(chatID, 10)
		params["message_id"] = msgID
	}

	sendOpts := extractOptions(opts)
	b.embedSendOptions(params, sendOpts)

	data, err := b.Raw(method, params)
	if err != nil {
		return nil, err
	}

	return extractMessage(data)
}

// EditReplyMarkup edits reply markup of already sent message.
// This function will panic upon nil Editable.
// Pass nil or empty ReplyMarkup to delete it from the message.
//
// If edited message is sent by the bot, returns it,
// otherwise returns nil and ErrTrueResult.
//
func (b *Bot) EditReplyMarkup(msg Editable, markup *ReplyMarkup) (*Message, error) {
	msgID, chatID := msg.MessageSig()
	params := make(map[string]string)

	if chatID == 0 { // if inline message
		params["inline_message_id"] = msgID
	} else {
		params["chat_id"] = strconv.FormatInt(chatID, 10)
		params["message_id"] = msgID
	}

	if markup == nil {
		// will delete reply markup
		markup = &ReplyMarkup{}
	}

	processButtons(markup.InlineKeyboard)
	data, _ := json.Marshal(markup)
	params["reply_markup"] = string(data)

	data, err := b.Raw("editMessageReplyMarkup", params)
	if err != nil {
		return nil, err
	}

	return extractMessage(data)
}

// EditCaption edits already sent photo caption with known recipient and message id.
// This function will panic upon nil Editable.
//
// If edited message is sent by the bot, returns it,
// otherwise returns nil and ErrTrueResult.
//
func (b *Bot) EditCaption(msg Editable, caption string, opts ...interface{}) (*Message, error) {
	msgID, chatID := msg.MessageSig()

	params := map[string]string{
		"caption": caption,
	}

	if chatID == 0 { // if inline message
		params["inline_message_id"] = msgID
	} else {
		params["chat_id"] = strconv.FormatInt(chatID, 10)
		params["message_id"] = msgID
	}

	sendOpts := extractOptions(opts)
	b.embedSendOptions(params, sendOpts)

	data, err := b.Raw("editMessageCaption", params)
	if err != nil {
		return nil, err
	}

	return extractMessage(data)
}

// EditMedia edits already sent media with known recipient and message id.
// This function will panic upon nil Editable.
//
// If edited message is sent by the bot, returns it,
// otherwise returns nil and ErrTrueResult.
//
// Use cases:
//
//     b.EditMedia(m, &tele.Photo{File: tele.FromDisk("chicken.jpg")})
//     b.EditMedia(m, &tele.Video{File: tele.FromURL("http://video.mp4")})
//
func (b *Bot) EditMedia(msg Editable, media InputMedia, opts ...interface{}) (*Message, error) {
	var (
		repr  string
		thumb *Photo

		thumbName = "thumb"
		file      = media.MediaFile()
		files     = make(map[string]File)
	)

	switch {
	case file.InCloud():
		repr = file.FileID
	case file.FileURL != "":
		repr = file.FileURL
	case file.OnDisk() || file.FileReader != nil:
		s := file.FileLocal
		if file.FileReader != nil {
			s = "0"
		} else if s == thumbName {
			thumbName = "thumb2"
		}

		repr = "attach://" + s
		files[s] = *file
	default:
		return nil, errors.Errorf("telebot: can't edit media, it does not exist")
	}

	type FileJSON struct {
		// All types.
		Type      string    `json:"type"`
		Caption   string    `json:"caption"`
		Media     string    `json:"media"`
		ParseMode ParseMode `json:"parse_mode,omitempty"`

		// Video.
		Width             int  `json:"width,omitempty"`
		Height            int  `json:"height,omitempty"`
		SupportsStreaming bool `json:"supports_streaming,omitempty"`

		// Video and audio.
		Duration int `json:"duration,omitempty"`

		// Document.
		FileName string `json:"file_name"`

		// Document, video and audio.
		Thumbnail string `json:"thumb,omitempty"`
		MIME      string `json:"mime_type,omitempty"`

		// Audio.
		Title     string `json:"title,omitempty"`
		Performer string `json:"performer,omitempty"`
	}

	result := &FileJSON{Media: repr}

	switch m := media.(type) {
	case *Photo:
		result.Type = "photo"
		result.Caption = m.Caption
	case *Video:
		result.Type = "video"
		result.Caption = m.Caption
		result.Width = m.Width
		result.Height = m.Height
		result.Duration = m.Duration
		result.SupportsStreaming = m.SupportsStreaming
		result.MIME = m.MIME
		thumb = m.Thumbnail
	case *Document:
		result.Type = "document"
		result.Caption = m.Caption
		result.FileName = m.FileName
		result.MIME = m.MIME
		thumb = m.Thumbnail
	case *Audio:
		result.Type = "audio"
		result.Caption = m.Caption
		result.Duration = m.Duration
		result.MIME = m.MIME
		result.Title = m.Title
		result.Performer = m.Performer
		thumb = m.Thumbnail
	default:
		return nil, errors.Errorf("telebot: media entry is not valid")
	}

	msgID, chatID := msg.MessageSig()
	params := make(map[string]string)

	sendOpts := extractOptions(opts)
	b.embedSendOptions(params, sendOpts)

	if sendOpts != nil {
		result.ParseMode = sendOpts.ParseMode
	}
	if thumb != nil {
		result.Thumbnail = "attach://" + thumbName
		files[thumbName] = *thumb.MediaFile()
	}

	data, _ := json.Marshal(result)
	params["media"] = string(data)

	if chatID == 0 { // if inline message
		params["inline_message_id"] = msgID
	} else {
		params["chat_id"] = strconv.FormatInt(chatID, 10)
		params["message_id"] = msgID
	}

	data, err := b.sendFiles("editMessageMedia", files, params)
	if err != nil {
		return nil, err
	}

	return extractMessage(data)
}

// Delete removes the message, including service messages.
// This function will panic upon nil Editable.
//
//     * A message can only be deleted if it was sent less than 48 hours ago.
//     * A dice message in a private chat can only be deleted if it was sent more than 24 hours ago.
//     * Bots can delete outgoing messages in private chats, groups, and supergroups.
//     * Bots can delete incoming messages in private chats.
//     * Bots granted can_post_messages permissions can delete outgoing messages in channels.
//     * If the bot is an administrator of a group, it can delete any message there.
//     * If the bot has can_delete_messages permission in a supergroup or a
//       channel, it can delete any message there.
//
func (b *Bot) Delete(msg Editable) error {
	msgID, chatID := msg.MessageSig()

	params := map[string]string{
		"chat_id":    strconv.FormatInt(chatID, 10),
		"message_id": msgID,
	}

	_, err := b.Raw("deleteMessage", params)
	return err
}

// Notify updates the chat action for recipient.
//
// Chat action is a status message that recipient would see where
// you typically see "Harry is typing" status message. The only
// difference is that bots' chat actions live only for 5 seconds
// and die just once the client receives a message from the bot.
//
// Currently, Telegram supports only a narrow range of possible
// actions, these are aligned as constants of this package.
//
func (b *Bot) Notify(to Recipient, action ChatAction) error {
	if to == nil {
		return ErrBadRecipient
	}

	params := map[string]string{
		"chat_id": to.Recipient(),
		"action":  string(action),
	}

	_, err := b.Raw("sendChatAction", params)
	return err
}

// Ship replies to the shipping query, if you sent an invoice
// requesting an address and the parameter is_flexible was specified.
//
// Example:
//
//		b.Ship(query)          // OK
//		b.Ship(query, opts...) // OK with options
//		b.Ship(query, "Oops!") // Error message
//
func (b *Bot) Ship(query *ShippingQuery, what ...interface{}) error {
	params := map[string]string{
		"shipping_query_id": query.ID,
	}

	if len(what) == 0 {
		params["ok"] = "True"
	} else if s, ok := what[0].(string); ok {
		params["ok"] = "False"
		params["error_message"] = s
	} else {
		var opts []ShippingOption
		for _, v := range what {
			opt, ok := v.(ShippingOption)
			if !ok {
				return ErrUnsupportedWhat
			}
			opts = append(opts, opt)
		}

		params["ok"] = "True"
		data, _ := json.Marshal(opts)
		params["shipping_options"] = string(data)
	}

	_, err := b.Raw("answerShippingQuery", params)
	return err
}

// Accept finalizes the deal.
func (b *Bot) Accept(query *PreCheckoutQuery, errorMessage ...string) error {
	params := map[string]string{
		"pre_checkout_query_id": query.ID,
	}

	if len(errorMessage) == 0 {
		params["ok"] = "True"
	} else {
		params["ok"] = "False"
		params["error_message"] = errorMessage[0]
	}

	_, err := b.Raw("answerPreCheckoutQuery", params)
	return err
}

// Answer sends a response for a given inline query. A query can only
// be responded to once, subsequent attempts to respond to the same query
// will result in an error.
func (b *Bot) Answer(query *Query, resp *QueryResponse) error {
	resp.QueryID = query.ID

	for _, result := range resp.Results {
		result.Process(b)
	}

	_, err := b.Raw("answerInlineQuery", resp)
	return err
}

// Respond sends a response for a given callback query. A callback can
// only be responded to once, subsequent attempts to respond to the same callback
// will result in an error.
//
// Example:
//
//		b.Respond(c)
//		b.Respond(c, response)
//
func (b *Bot) Respond(c *Callback, resp ...*CallbackResponse) error {
	var r *CallbackResponse
	if resp == nil {
		r = &CallbackResponse{}
	} else {
		r = resp[0]
	}

	r.CallbackID = c.ID
	_, err := b.Raw("answerCallbackQuery", r)
	return err
}

// FileByID returns full file object including File.FilePath, allowing you to
// download the file from the server.
//
// Usually, Telegram-provided File objects miss FilePath so you might need to
// perform an additional request to fetch them.
//
func (b *Bot) FileByID(fileID string) (File, error) {
	params := map[string]string{
		"file_id": fileID,
	}

	data, err := b.Raw("getFile", params)
	if err != nil {
		return File{}, err
	}

	var resp struct {
		Result File
	}
	if err := json.Unmarshal(data, &resp); err != nil {
		return File{}, wrapError(err)
	}
	return resp.Result, nil
}

// Download saves the file from Telegram servers locally.
// Maximum file size to download is 20 MB.
func (b *Bot) Download(file *File, localFilename string) error {
	reader, err := b.File(file)
	if err != nil {
		return err
	}
	defer reader.Close()

	out, err := os.Create(localFilename)
	if err != nil {
		return wrapError(err)
	}
	defer out.Close()

	_, err = io.Copy(out, reader)
	if err != nil {
		return wrapError(err)
	}

	file.FileLocal = localFilename
	return nil
}

// File gets a file from Telegram servers.
func (b *Bot) File(file *File) (io.ReadCloser, error) {
	f, err := b.FileByID(file.FileID)
	if err != nil {
		return nil, err
	}

	url := b.URL + "/file/bot" + b.Token + "/" + f.FilePath
	file.FilePath = f.FilePath // saving file path

	req, err := http.NewRequest(http.MethodGet, url, nil)
	if err != nil {
		return nil, wrapError(err)
	}

	resp, err := b.client.Do(req)
	if err != nil {
		return nil, wrapError(err)
	}

	if resp.StatusCode != http.StatusOK {
		resp.Body.Close()
		return nil, errors.Errorf("telebot: expected status 200 but got %s", resp.Status)
	}

	return resp.Body, nil
}

// StopLiveLocation stops broadcasting live message location
// before Location.LivePeriod expires.
//
// It supports ReplyMarkup.
// This function will panic upon nil Editable.
//
// If the message is sent by the bot, returns it,
// otherwise returns nil and ErrTrueResult.
//
func (b *Bot) StopLiveLocation(msg Editable, opts ...interface{}) (*Message, error) {
	msgID, chatID := msg.MessageSig()

	params := map[string]string{
		"chat_id":    strconv.FormatInt(chatID, 10),
		"message_id": msgID,
	}

	sendOpts := extractOptions(opts)
	b.embedSendOptions(params, sendOpts)

	data, err := b.Raw("stopMessageLiveLocation", params)
	if err != nil {
		return nil, err
	}

	return extractMessage(data)
}

// StopPoll stops a poll which was sent by the bot and returns
// the stopped Poll object with the final results.
//
// It supports ReplyMarkup.
// This function will panic upon nil Editable.
//
func (b *Bot) StopPoll(msg Editable, opts ...interface{}) (*Poll, error) {
	msgID, chatID := msg.MessageSig()

	params := map[string]string{
		"chat_id":    strconv.FormatInt(chatID, 10),
		"message_id": msgID,
	}

	sendOpts := extractOptions(opts)
	b.embedSendOptions(params, sendOpts)

	data, err := b.Raw("stopPoll", params)
	if err != nil {
		return nil, err
	}

	var resp struct {
		Result *Poll
	}
	if err := json.Unmarshal(data, &resp); err != nil {
		return nil, wrapError(err)
	}
	return resp.Result, nil
}

// InviteLink should be used to export chat's invite link.
func (b *Bot) InviteLink(chat *Chat) (string, error) {
	params := map[string]string{
		"chat_id": chat.Recipient(),
	}

	data, err := b.Raw("exportChatInviteLink", params)
	if err != nil {
		return "", err
	}

	var resp struct {
		Result string
	}
	if err := json.Unmarshal(data, &resp); err != nil {
		return "", wrapError(err)
	}
	return resp.Result, nil
}

// SetGroupTitle should be used to update group title.
func (b *Bot) SetGroupTitle(chat *Chat, title string) error {
	params := map[string]string{
		"chat_id": chat.Recipient(),
		"title":   title,
	}

	_, err := b.Raw("setChatTitle", params)
	return err
}

// SetGroupDescription should be used to update group description.
func (b *Bot) SetGroupDescription(chat *Chat, description string) error {
	params := map[string]string{
		"chat_id":     chat.Recipient(),
		"description": description,
	}

	_, err := b.Raw("setChatDescription", params)
	return err
}

// SetGroupPhoto should be used to update group photo.
func (b *Bot) SetGroupPhoto(chat *Chat, p *Photo) error {
	params := map[string]string{
		"chat_id": chat.Recipient(),
	}

	_, err := b.sendFiles("setChatPhoto", map[string]File{"photo": p.File}, params)
	return err
}

// SetGroupStickerSet should be used to update group's group sticker set.
func (b *Bot) SetGroupStickerSet(chat *Chat, setName string) error {
	params := map[string]string{
		"chat_id":          chat.Recipient(),
		"sticker_set_name": setName,
	}

	_, err := b.Raw("setChatStickerSet", params)
	return err
}

// SetGroupPermissions sets default chat permissions for all members.
func (b *Bot) SetGroupPermissions(chat *Chat, perms Rights) error {
	params := map[string]interface{}{
		"chat_id": chat.Recipient(),
	}
	embedRights(params, perms)

	_, err := b.Raw("setChatPermissions", params)
	return err
}

// DeleteGroupPhoto should be used to just remove group photo.
func (b *Bot) DeleteGroupPhoto(chat *Chat) error {
	params := map[string]string{
		"chat_id": chat.Recipient(),
	}

	_, err := b.Raw("deleteChatPhoto", params)
	return err
}

// DeleteGroupStickerSet should be used to just remove group sticker set.
func (b *Bot) DeleteGroupStickerSet(chat *Chat) error {
	params := map[string]string{
		"chat_id": chat.Recipient(),
	}

	_, err := b.Raw("deleteChatStickerSet", params)
	return err
}

// Leave makes bot leave a group, supergroup or channel.
func (b *Bot) Leave(chat *Chat) error {
	params := map[string]string{
		"chat_id": chat.Recipient(),
	}

	_, err := b.Raw("leaveChat", params)
	return err
}

// Pin pins a message in a supergroup or a channel.
//
// It supports Silent option.
// This function will panic upon nil Editable.
//
func (b *Bot) Pin(msg Editable, opts ...interface{}) error {
	msgID, chatID := msg.MessageSig()

	params := map[string]string{
		"chat_id":    strconv.FormatInt(chatID, 10),
		"message_id": msgID,
	}

	sendOpts := extractOptions(opts)
	b.embedSendOptions(params, sendOpts)

	_, err := b.Raw("pinChatMessage", params)
	return err
}

// Unpin unpins a message in a supergroup or a channel.
// It supports tb.Silent option.
func (b *Bot) Unpin(chat *Chat, messageID ...int) error {
	params := map[string]string{
		"chat_id": chat.Recipient(),
	}
	if len(messageID) > 0 {
		params["message_id"] = strconv.Itoa(messageID[0])
	}

	_, err := b.Raw("unpinChatMessage", params)
	return err
}

// UnpinAll unpins all messages in a supergroup or a channel.
//
// It supports tb.Silent option.
func (b *Bot) UnpinAll(chat *Chat) error {
	params := map[string]string{
		"chat_id": chat.Recipient(),
	}

	_, err := b.Raw("unpinAllChatMessages", params)
	return err
}

// ChatByID fetches chat info of its ID.
//
// Including current name of the user for one-on-one conversations,
// current username of a user, group or channel, etc.
//
func (b *Bot) ChatByID(id string) (*Chat, error) {
	params := map[string]string{
		"chat_id": id,
	}

	data, err := b.Raw("getChat", params)
	if err != nil {
		return nil, err
	}

	var resp struct {
		Result *Chat
	}
	if err := json.Unmarshal(data, &resp); err != nil {
		return nil, wrapError(err)
	}
	if resp.Result.Type == ChatChannel && resp.Result.Username == "" {
		resp.Result.Type = ChatChannelPrivate
	}
	return resp.Result, nil
}

// ProfilePhotosOf returns list of profile pictures for a user.
func (b *Bot) ProfilePhotosOf(user *User) ([]Photo, error) {
	params := map[string]string{
		"user_id": user.Recipient(),
	}

	data, err := b.Raw("getUserProfilePhotos", params)
	if err != nil {
		return nil, err
	}

	var resp struct {
		Result struct {
			Count  int     `json:"total_count"`
			Photos []Photo `json:"photos"`
		}
	}
	if err := json.Unmarshal(data, &resp); err != nil {
		return nil, wrapError(err)
	}
	return resp.Result.Photos, nil
}

// ChatMemberOf returns information about a member of a chat.
func (b *Bot) ChatMemberOf(chat, user Recipient) (*ChatMember, error) {
	params := map[string]string{
		"chat_id": chat.Recipient(),
		"user_id": user.Recipient(),
	}

	data, err := b.Raw("getChatMember", params)
	if err != nil {
		return nil, err
	}

	var resp struct {
		Result *ChatMember
	}
	if err := json.Unmarshal(data, &resp); err != nil {
		return nil, wrapError(err)
	}
	return resp.Result, nil
}

// Commands returns the current list of the bot's commands.
func (b *Bot) Commands() ([]Command, error) {
	data, err := b.Raw("getMyCommands", nil)
	if err != nil {
		return nil, err
	}

	var resp struct {
		Result []Command
	}
	if err := json.Unmarshal(data, &resp); err != nil {
		return nil, wrapError(err)
	}
	return resp.Result, nil
}

// SetCommands changes the list of the bot's commands.
func (b *Bot) SetCommands(cmds []Command) error {
	data, _ := json.Marshal(cmds)

	params := map[string]string{
		"commands": string(data),
	}

	_, err := b.Raw("setMyCommands", params)
	return err
}

// Logout logs out from the cloud Bot API server before launching the bot locally.
func (b *Bot) Logout() (bool, error) {
	data, err := b.Raw("logOut", nil)
	if err != nil {
		return false, err
	}

	var resp struct {
		Result bool `json:"result"`
	}
	if err := json.Unmarshal(data, &resp); err != nil {
		return false, wrapError(err)
	}

	return resp.Result, nil
}

// Close closes the bot instance before moving it from one local server to another.
func (b *Bot) Close() (bool, error) {
	data, err := b.Raw("close", nil)
	if err != nil {
		return false, err
	}

	var resp struct {
		Result bool `json:"result"`
	}
	if err := json.Unmarshal(data, &resp); err != nil {
		return false, wrapError(err)
	}

	return resp.Result, nil
}

// CreateInviteLink creates an additional invite link for a chat.
func (b *Bot) CreateInviteLink(chat *Chat, link *ChatInviteLink) (*ChatInviteLink, error) {
	params := map[string]string{
		"chat_id": chat.Recipient(),
	}
	if link != nil {
		params["expire_date"] = strconv.FormatInt(link.ExpireUnixtime, 10)
		params["member_limit"] = strconv.Itoa(link.MemberLimit)
	}

	data, err := b.Raw("createChatInviteLink", params)
	if err != nil {
		return nil, err
	}

	var resp ChatInviteLink
	if err := json.Unmarshal(data, &resp); err != nil {
		return nil, wrapError(err)
	}

	return &resp, nil
}

// EditInviteLink edits a non-primary invite link created by the bot.
func (b *Bot) EditInviteLink(chat *Chat, link *ChatInviteLink) (*ChatInviteLink, error) {
	params := map[string]string{
		"chat_id": chat.Recipient(),
	}
	if link != nil {
		params["invite_link"] = link.InviteLink
		params["expire_date"] = strconv.FormatInt(link.ExpireUnixtime, 10)
		params["member_limit"] = strconv.Itoa(link.MemberLimit)
	}

	data, err := b.Raw("editChatInviteLink", params)
	if err != nil {
		return nil, err
	}

	var resp ChatInviteLink
	if err := json.Unmarshal(data, &resp); err != nil {
		return nil, wrapError(err)
	}

	return &resp, nil
}

// RevokeInviteLink revokes an invite link created by the bot.
func (b *Bot) RevokeInviteLink(chat *Chat, link string) (*ChatInviteLink, error) {
	params := map[string]string{
		"chat_id": chat.Recipient(),
		"link":    link,
	}

	data, err := b.Raw("revokeChatInviteLink", params)
	if err != nil {
		return nil, err
	}

	var resp ChatInviteLink
	if err := json.Unmarshal(data, &resp); err != nil {
		return nil, wrapError(err)
	}

	return &resp, nil
}<|MERGE_RESOLUTION|>--- conflicted
+++ resolved
@@ -245,13 +245,8 @@
 		preCheckoutQuery: upd.PreCheckoutQuery,
 		poll:             upd.Poll,
 		pollAnswer:       upd.PollAnswer,
-<<<<<<< HEAD
-		chatMember:       upd.ChatMember,
-		myChatMember:     upd.MyChatMember,
-=======
 		myChatMember:     upd.MyChatMember,
 		chatMember:       upd.ChatMember,
->>>>>>> 746f3d66
 	}
 }
 
