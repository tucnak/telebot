--- conflicted
+++ resolved
@@ -9,14 +9,11 @@
 	"os"
 	"regexp"
 	"strconv"
+	"time"
 	"strings"
-<<<<<<< HEAD
 	"sync"
 
 	"go.uber.org/ratelimit"
-=======
-	"time"
->>>>>>> 71ac2995
 )
 
 // NewBot does try to build a Bot with token `token`, which
@@ -111,12 +108,9 @@
 	parseMode   ParseMode
 	stop        chan chan struct{}
 	client      *http.Client
-<<<<<<< HEAD
+	stopClient  chan struct{}
 	raws        chan *sync.Cond
 	ratelimit   bool
-=======
-	stopClient  chan struct{}
->>>>>>> 71ac2995
 }
 
 // Settings represents a utility struct for passing certain
