package telebot

import (
	"encoding/json"
	"strconv"
	"time"
)

// User object represents a Telegram user, bot.
type User struct {
	ID int64 `json:"id"`

	FirstName           string   `json:"first_name"`
	LastName            string   `json:"last_name"`
	IsForum             bool     `json:"is_forum"`
	Username            string   `json:"username"`
	LanguageCode        string   `json:"language_code"`
	IsBot               bool     `json:"is_bot"`
	IsPremium           bool     `json:"is_premium"`
	AddedToMenu         bool     `json:"added_to_attachment_menu"`
	Usernames           []string `json:"active_usernames"`
	StatusCustomEmojiID string   `json:"emoji_status_custom_emoji_id"`

	// Returns only in getMe
	CanJoinGroups        bool `json:"can_join_groups"`
	CanReadMessages      bool `json:"can_read_all_group_messages"`
	SupportsInline       bool `json:"supports_inline_queries"`
	CanConnectToBusiness bool `json:"can_connect_to_business"`
	HasMainWebApp        bool `json:"has_main_web_app"`
}

// Recipient returns user ID (see Recipient interface).
func (u *User) Recipient() string {
	return strconv.FormatInt(u.ID, 10)
}

// Chat object represents a Telegram user, bot, group or a channel.
type Chat struct {
	ID int64 `json:"id"`

	// See ChatType and consts.
	Type ChatType `json:"type"`

	// Won't be there for ChatPrivate.
	Title string `json:"title"`

	FirstName string `json:"first_name"`
	LastName  string `json:"last_name"`
	Username  string `json:"username"`

	// Returns only in getChat
<<<<<<< HEAD
	Bio                      string               `json:"bio,omitempty"`
	Photo                    *ChatPhoto           `json:"photo,omitempty"`
	Description              string               `json:"description,omitempty"`
	InviteLink               string               `json:"invite_link,omitempty"`
	PinnedMessage            *Message             `json:"pinned_message,omitempty"`
	Permissions              *Rights              `json:"permissions,omitempty"`
	Reactions                []Reaction           `json:"available_reactions"`
	SlowMode                 int                  `json:"slow_mode_delay,omitempty"`
	StickerSet               string               `json:"sticker_set_name,omitempty"`
	CanSetStickerSet         bool                 `json:"can_set_sticker_set,omitempty"`
	CustomEmojiSetName       string               `json:"custom_emoji_sticker_set_name"`
	LinkedChatID             int64                `json:"linked_chat_id,omitempty"`
	Location                 *ChatLocation        `json:"location,omitempty"`
	Private                  bool                 `json:"has_private_forwards,omitempty"`
	Protected                bool                 `json:"has_protected_content,omitempty"`
	NoVoiceAndVideo          bool                 `json:"has_restricted_voice_and_video_messages"`
	HasHiddenMembers         bool                 `json:"has_hidden_members,omitempty"`
	AggressiveAntiSpam       bool                 `json:"has_aggressive_anti_spam_enabled,omitempty"`
	CustomEmojiID            string               `json:"emoji_status_custom_emoji_id"`
	EmojiExpirationUnixtime  int64                `json:"emoji_status_expiration_date"`
	BackgroundEmojiID        string               `json:"background_custom_emoji_id"`
	AccentColorID            int                  `json:"accent_color_id"`
	ProfileAccentColorID     int                  `json:"profile_accent_color_id"`
	ProfileBackgroundEmojiID string               `json:"profile_background_custom_emoji_id"`
	HasVisibleHistory        bool                 `json:"has_visible_history"`
	UnrestrictBoosts         int                  `json:"unrestrict_boost_count"`
	MaxReactions             int                  `json:"max_reaction_count"`
	Birthdate                Birthdate            `json:"birthdate,omitempty"`
	PersonalChat             *Chat                `json:"personal_chat,omitempty"`
	BusinessIntro            BusinessIntro        `json:"business_intro,omitempty"`
	BusinessLocation         BusinessLocation     `json:"business_location,omitempty"`
	BusinessOpeningHours     BusinessOpeningHours `json:"business_opening_hours,omitempty"`
	CanSendPaidMedia         bool                 `json:"can_send_paid_media"`
=======
	Bio                            string               `json:"bio,omitempty"`
	Photo                          *ChatPhoto           `json:"photo,omitempty"`
	Description                    string               `json:"description,omitempty"`
	InviteLink                     string               `json:"invite_link,omitempty"`
	PinnedMessage                  *Message             `json:"pinned_message,omitempty"`
	Permissions                    *Rights              `json:"permissions,omitempty"`
	Reactions                      []Reaction           `json:"available_reactions"`
	SlowMode                       int                  `json:"slow_mode_delay,omitempty"`
	StickerSet                     string               `json:"sticker_set_name,omitempty"`
	CanSetStickerSet               bool                 `json:"can_set_sticker_set,omitempty"`
	CustomEmojiStickerSet          string               `json:"custom_emoji_sticker_set_name"`
	LinkedChatID                   int64                `json:"linked_chat_id,omitempty"`
	ChatLocation                   *ChatLocation        `json:"location,omitempty"`
	Private                        bool                 `json:"has_private_forwards,omitempty"`
	Protected                      bool                 `json:"has_protected_content,omitempty"`
	NoVoiceAndVideo                bool                 `json:"has_restricted_voice_and_video_messages"`
	HasHiddenMembers               bool                 `json:"has_hidden_members,omitempty"`
	AggressiveAntiSpam             bool                 `json:"has_aggressive_anti_spam_enabled,omitempty"`
	StatusCustomEmojiID            string               `json:"emoji_status_custom_emoji_id"`
	EmojiExpirationUnixtime        int64                `json:"emoji_status_expiration_date"`
	BackgroundCustomEmojiID        string               `json:"background_custom_emoji_id"`
	AccentColorID                  int                  `json:"accent_color_id"`
	ProfileAccentColorID           int                  `json:"profile_accent_color_id"`
	ProfileBackgroundCustomEmojiID string               `json:"profile_background_custom_emoji_id"`
	HasVisibleHistory              bool                 `json:"has_visible_history"`
	UnrestrictBoosts               int                  `json:"unrestrict_boost_count"`
	MaxReactions                   int                  `json:"max_reaction_count"`
	Birthdate                      Birthdate            `json:"birthdate,omitempty"`
	PersonalChat                   *Chat                `json:"personal_chat,omitempty"`
	BusinessIntro                  BusinessIntro        `json:"business_intro,omitempty"`
	BusinessLocation               BusinessLocation     `json:"business_location,omitempty"`
	BusinessOpeningHours           BusinessOpeningHours `json:"business_opening_hours,omitempty"`
>>>>>>> a02de549
}

// Recipient returns chat ID (see Recipient interface).
func (c *Chat) Recipient() string {
	return strconv.FormatInt(c.ID, 10)
}

// ChatType represents one of the possible chat types.
type ChatType string

const (
	ChatPrivate        ChatType = "private"
	ChatGroup          ChatType = "group"
	ChatSuperGroup     ChatType = "supergroup"
	ChatChannel        ChatType = "channel"
	ChatChannelPrivate ChatType = "privatechannel"
)

// ChatLocation represents a location to which a chat is connected.
type ChatLocation struct {
	Location Location `json:"location,omitempty"`
	Address  string   `json:"address,omitempty"`
}

// ChatPhoto object represents a chat photo.
type ChatPhoto struct {
	// File identifiers of small (160x160) chat photo
	SmallFileID   string `json:"small_file_id"`
	SmallUniqueID string `json:"small_file_unique_id"`

	// File identifiers of big (640x640) chat photo
	BigFileID   string `json:"big_file_id"`
	BigUniqueID string `json:"big_file_unique_id"`
}

// ChatMember object represents information about a single chat member.
type ChatMember struct {
	Rights

	User      *User        `json:"user"`
	Role      MemberStatus `json:"status"`
	Title     string       `json:"custom_title"`
	Anonymous bool         `json:"is_anonymous"`
	Member    bool         `json:"is_member,omitempty"`

	// Date when restrictions will be lifted for the user, unix time.
	//
	// If user is restricted for more than 366 days or less than
	// 30 seconds from the current time, they are considered to be
	// restricted forever.
	//
	// Use tele.Forever().
	//
	RestrictedUntil int64 `json:"until_date,omitempty"`

	JoinToSend    string `json:"join_to_send_messages"`
	JoinByRequest string `json:"join_by_request"`
}

// MemberStatus is one's chat status.
type MemberStatus string

const (
	Creator       MemberStatus = "creator"
	Administrator MemberStatus = "administrator"
	Member        MemberStatus = "member"
	Restricted    MemberStatus = "restricted"
	Left          MemberStatus = "left"
	Kicked        MemberStatus = "kicked"
)

// ChatMemberUpdate object represents changes in the status of a chat member.
type ChatMemberUpdate struct {
	// Chat where the user belongs to.
	Chat *Chat `json:"chat"`

	// Sender which user the action was triggered.
	Sender *User `json:"from"`

	// Unixtime, use Date() to get time.Time.
	Unixtime int64 `json:"date"`

	// Previous information about the chat member.
	OldChatMember *ChatMember `json:"old_chat_member"`

	// New information about the chat member.
	NewChatMember *ChatMember `json:"new_chat_member"`

	// (Optional) InviteLink which was used by the user to
	// join the chat; for joining by invite link events only.
	InviteLink *ChatInviteLink `json:"invite_link"`

	// (Optional) True, if the user joined the chat after sending
	// a direct join request without using an invite link and being
	// approved by an administrator
	ViaJoinRequest bool `json:"via_join_request"`

	// (Optional) True, if the user joined the chat via a chat folder invite link.
	ViaFolderLink bool `json:"via_chat_folder_invite_link"`
}

// Time returns the moment of the change in local time.
func (c *ChatMemberUpdate) Time() time.Time {
	return time.Unix(c.Unixtime, 0)
}

// ChatID represents a chat or an user integer ID, which can be used
// as recipient in bot methods. It is very useful in cases where
// you have special group IDs, for example in your config, and don't
// want to wrap it into *tele.Chat every time you send messages.
//
// Example:
//
//	group := tele.ChatID(-100756389456)
//	b.Send(group, "Hello!")
//
//	type Config struct {
//		AdminGroup tele.ChatID `json:"admin_group"`
//	}
//	b.Send(conf.AdminGroup, "Hello!")
type ChatID int64

// Recipient returns chat ID (see Recipient interface).
func (i ChatID) Recipient() string {
	return strconv.FormatInt(int64(i), 10)
}

// ChatJoinRequest represents a join request sent to a chat.
type ChatJoinRequest struct {
	// Chat to which the request was sent.
	Chat *Chat `json:"chat"`

	// Sender is the user that sent the join request.
	Sender *User `json:"from"`

	// UserChatID is an ID of a private chat with the user
	// who sent the join request. The bot can use this ID
	// for 5 minutes to send messages until the join request
	// is processed, assuming no other administrator contacted the user.
	UserChatID int64 `json:"user_chat_id"`

	// Unixtime, use ChatJoinRequest.Time() to get time.Time.
	Unixtime int64 `json:"date"`

	// Bio of the user, optional.
	Bio string `json:"bio"`

	// InviteLink is the chat invite link that was used by
	//the user to send the join request, optional.
	InviteLink *ChatInviteLink `json:"invite_link"`
}

// ChatInviteLink object represents an invite for a chat.
type ChatInviteLink struct {
	// The invite link.
	InviteLink string `json:"invite_link"`

	// Invite link name.
	Name string `json:"name"`

	// The creator of the link.
	Creator *User `json:"creator"`

	// If the link is primary.
	IsPrimary bool `json:"is_primary"`

	// If the link is revoked.
	IsRevoked bool `json:"is_revoked"`

	// (Optional) Point in time when the link will expire,
	// use ExpireDate() to get time.Time.
	ExpireUnixtime int64 `json:"expire_date,omitempty"`

	// (Optional) Maximum number of users that can be members of
	// the chat simultaneously.
	MemberLimit int `json:"member_limit,omitempty"`

	// (Optional) True, if users joining the chat via the link need to
	// be approved by chat administrators. If True, member_limit can't be specified.
	JoinRequest bool `json:"creates_join_request"`

	// (Optional) Number of pending join requests created using this link.
	PendingCount int `json:"pending_join_request_count"`
}

type Story struct {
	// Unique identifier for the story in the chat
	ID int `json:"id"`

	// Chat that posted the story
	Poster *Chat `json:"chat"`
}

type Birthdate struct {
	// Day of the user's birth; 1-31
	Day int `json:"day"`

	// Month of the user's birth; 1-12
	Month int `json:"month"`

	// (Optional) Year of the user's birth
	Year int `json:"year"`
}

type ChatBackground struct {
	// Type of the background
	Type BackgroundType `json:"type"`
}

type BackgroundType struct {
	// Type of the background, always “fill”
	Type string `json:"type"`

	// The background fill
	Fill BackgroundFill `json:"fill,omitempty"`

	// Document with the wallpaper
	Document Document `json:"document,omitempty"`

	// Dimming of the background in dark themes, as a percentage; 0-100
	DarkThemeDimming int `json:"dark_theme_dimming,omitempty"`

	// Intensity of the pattern when it is shown above the filled background; 0-100
	Intensity int `json:"intensity,omitempty"`

	// (Optional) True, if the wallpaper is downscaled to fit in a 450x450
	// square and then box-blurred with radius 12
	Blurred bool `json:"is_blurred,omitempty"`

	// (Optional) True, if the background moves slightly when the device is tilted
	Moving bool `json:"is_moving,omitempty"`

	// (Optional) True, if the background fill must be applied only to the pattern itself.
	// All other pixels are black in this case. For dark themes only
	Inverted bool `json:"is_inverted,omitempty"`

	// Name of the chat theme, which is usually an emoji
	ThemeName string `json:"theme_name,omitempty"`
}

type BackgroundFill struct {
	// Type of the background fill.
	Type string `json:"type"`

	// The color of the background fill in the RGB24 format
	SolidColor int `json:"color,omitempty"`

	// Top color of the gradient in the RGB24 format
	GradientTopColor int `json:"top_color,omitempty"`

	// Bottom color of the gradient in the RGB24 format
	GradientBottomColor int `json:"bottom_color,omitempty"`

	// Clockwise rotation angle of the background fill in degrees; 0-359
	GradientRotationAngle int `json:"rotation_angle,omitempty"`

	// A list of the 3 or 4 base colors that are used to generate
	// the freeform gradient in the RGB24 format
	GradientColors []int `json:"colors,omitempty"`
}

// ExpireDate returns the moment of the link expiration in local time.
func (c *ChatInviteLink) ExpireDate() time.Time {
	return time.Unix(c.ExpireUnixtime, 0)
}

// Time returns the moment of chat join request sending in local time.
func (r ChatJoinRequest) Time() time.Time {
	return time.Unix(r.Unixtime, 0)
}

// Time returns the moment of the emoji status expiration.
func (c *Chat) Time() time.Time {
	return time.Unix(c.EmojiExpirationUnixtime, 0)
}

// InviteLink should be used to export chat's invite link.
func (b *Bot) InviteLink(chat *Chat) (string, error) {
	params := map[string]string{
		"chat_id": chat.Recipient(),
	}

	data, err := b.Raw("exportChatInviteLink", params)
	if err != nil {
		return "", err
	}

	var resp struct {
		Result string
	}
	if err := json.Unmarshal(data, &resp); err != nil {
		return "", wrapError(err)
	}
	return resp.Result, nil
}

// CreateInviteLink creates an additional invite link for a chat.
func (b *Bot) CreateInviteLink(chat Recipient, link *ChatInviteLink) (*ChatInviteLink, error) {
	params := map[string]string{
		"chat_id": chat.Recipient(),
	}
	if link != nil {
		params["name"] = link.Name

		if link.ExpireUnixtime != 0 {
			params["expire_date"] = strconv.FormatInt(link.ExpireUnixtime, 10)
		}
		if link.MemberLimit > 0 {
			params["member_limit"] = strconv.Itoa(link.MemberLimit)
		} else if link.JoinRequest {
			params["creates_join_request"] = "true"
		}
	}

	data, err := b.Raw("createChatInviteLink", params)
	if err != nil {
		return nil, err
	}

	var resp struct {
		Result ChatInviteLink `json:"result"`
	}
	if err := json.Unmarshal(data, &resp); err != nil {
		return nil, wrapError(err)
	}

	return &resp.Result, nil
}

// EditInviteLink edits a non-primary invite link created by the bot.
func (b *Bot) EditInviteLink(chat Recipient, link *ChatInviteLink) (*ChatInviteLink, error) {
	params := map[string]string{
		"chat_id": chat.Recipient(),
	}
	if link != nil {
		params["invite_link"] = link.InviteLink
		params["name"] = link.Name

		if link.ExpireUnixtime != 0 {
			params["expire_date"] = strconv.FormatInt(link.ExpireUnixtime, 10)
		}
		if link.MemberLimit > 0 {
			params["member_limit"] = strconv.Itoa(link.MemberLimit)
		} else if link.JoinRequest {
			params["creates_join_request"] = "true"
		}
	}

	data, err := b.Raw("editChatInviteLink", params)
	if err != nil {
		return nil, err
	}

	var resp struct {
		Result ChatInviteLink `json:"result"`
	}
	if err := json.Unmarshal(data, &resp); err != nil {
		return nil, wrapError(err)
	}

	return &resp.Result, nil
}

// RevokeInviteLink revokes an invite link created by the bot.
func (b *Bot) RevokeInviteLink(chat Recipient, link string) (*ChatInviteLink, error) {
	params := map[string]string{
		"chat_id":     chat.Recipient(),
		"invite_link": link,
	}

	data, err := b.Raw("revokeChatInviteLink", params)
	if err != nil {
		return nil, err
	}

	var resp struct {
		Result ChatInviteLink `json:"result"`
	}
	if err := json.Unmarshal(data, &resp); err != nil {
		return nil, wrapError(err)
	}

	return &resp.Result, nil
}

// ApproveJoinRequest approves a chat join request.
func (b *Bot) ApproveJoinRequest(chat Recipient, user *User) error {
	params := map[string]string{
		"chat_id": chat.Recipient(),
		"user_id": user.Recipient(),
	}

	data, err := b.Raw("approveChatJoinRequest", params)
	if err != nil {
		return err
	}

	return extractOk(data)
}

// DeclineJoinRequest declines a chat join request.
func (b *Bot) DeclineJoinRequest(chat Recipient, user *User) error {
	params := map[string]string{
		"chat_id": chat.Recipient(),
		"user_id": user.Recipient(),
	}

	data, err := b.Raw("declineChatJoinRequest", params)
	if err != nil {
		return err
	}

	return extractOk(data)
}

// SetGroupTitle should be used to update group title.
func (b *Bot) SetGroupTitle(chat *Chat, title string) error {
	params := map[string]string{
		"chat_id": chat.Recipient(),
		"title":   title,
	}

	_, err := b.Raw("setChatTitle", params)
	return err
}

// SetGroupDescription should be used to update group description.
func (b *Bot) SetGroupDescription(chat *Chat, description string) error {
	params := map[string]string{
		"chat_id":     chat.Recipient(),
		"description": description,
	}

	_, err := b.Raw("setChatDescription", params)
	return err
}

// SetGroupPhoto should be used to update group photo.
func (b *Bot) SetGroupPhoto(chat *Chat, p *Photo) error {
	params := map[string]string{
		"chat_id": chat.Recipient(),
	}

	_, err := b.sendFiles("setChatPhoto", map[string]File{"photo": p.File}, params)
	return err
}

// SetGroupStickerSet should be used to update group's group sticker set.
func (b *Bot) SetGroupStickerSet(chat *Chat, setName string) error {
	params := map[string]string{
		"chat_id":          chat.Recipient(),
		"sticker_set_name": setName,
	}

	_, err := b.Raw("setChatStickerSet", params)
	return err
}

// SetGroupPermissions sets default chat permissions for all members.
func (b *Bot) SetGroupPermissions(chat *Chat, perms Rights) error {
	params := map[string]interface{}{
		"chat_id":     chat.Recipient(),
		"permissions": perms,
	}
	if perms.Independent {
		params["use_independent_chat_permissions"] = true
	}

	_, err := b.Raw("setChatPermissions", params)
	return err
}

// DeleteGroupPhoto should be used to just remove group photo.
func (b *Bot) DeleteGroupPhoto(chat *Chat) error {
	params := map[string]string{
		"chat_id": chat.Recipient(),
	}

	_, err := b.Raw("deleteChatPhoto", params)
	return err
}

// DeleteGroupStickerSet should be used to just remove group sticker set.
func (b *Bot) DeleteGroupStickerSet(chat *Chat) error {
	params := map[string]string{
		"chat_id": chat.Recipient(),
	}

	_, err := b.Raw("deleteChatStickerSet", params)
	return err
}<|MERGE_RESOLUTION|>--- conflicted
+++ resolved
@@ -49,41 +49,6 @@
 	Username  string `json:"username"`
 
 	// Returns only in getChat
-<<<<<<< HEAD
-	Bio                      string               `json:"bio,omitempty"`
-	Photo                    *ChatPhoto           `json:"photo,omitempty"`
-	Description              string               `json:"description,omitempty"`
-	InviteLink               string               `json:"invite_link,omitempty"`
-	PinnedMessage            *Message             `json:"pinned_message,omitempty"`
-	Permissions              *Rights              `json:"permissions,omitempty"`
-	Reactions                []Reaction           `json:"available_reactions"`
-	SlowMode                 int                  `json:"slow_mode_delay,omitempty"`
-	StickerSet               string               `json:"sticker_set_name,omitempty"`
-	CanSetStickerSet         bool                 `json:"can_set_sticker_set,omitempty"`
-	CustomEmojiSetName       string               `json:"custom_emoji_sticker_set_name"`
-	LinkedChatID             int64                `json:"linked_chat_id,omitempty"`
-	Location                 *ChatLocation        `json:"location,omitempty"`
-	Private                  bool                 `json:"has_private_forwards,omitempty"`
-	Protected                bool                 `json:"has_protected_content,omitempty"`
-	NoVoiceAndVideo          bool                 `json:"has_restricted_voice_and_video_messages"`
-	HasHiddenMembers         bool                 `json:"has_hidden_members,omitempty"`
-	AggressiveAntiSpam       bool                 `json:"has_aggressive_anti_spam_enabled,omitempty"`
-	CustomEmojiID            string               `json:"emoji_status_custom_emoji_id"`
-	EmojiExpirationUnixtime  int64                `json:"emoji_status_expiration_date"`
-	BackgroundEmojiID        string               `json:"background_custom_emoji_id"`
-	AccentColorID            int                  `json:"accent_color_id"`
-	ProfileAccentColorID     int                  `json:"profile_accent_color_id"`
-	ProfileBackgroundEmojiID string               `json:"profile_background_custom_emoji_id"`
-	HasVisibleHistory        bool                 `json:"has_visible_history"`
-	UnrestrictBoosts         int                  `json:"unrestrict_boost_count"`
-	MaxReactions             int                  `json:"max_reaction_count"`
-	Birthdate                Birthdate            `json:"birthdate,omitempty"`
-	PersonalChat             *Chat                `json:"personal_chat,omitempty"`
-	BusinessIntro            BusinessIntro        `json:"business_intro,omitempty"`
-	BusinessLocation         BusinessLocation     `json:"business_location,omitempty"`
-	BusinessOpeningHours     BusinessOpeningHours `json:"business_opening_hours,omitempty"`
-	CanSendPaidMedia         bool                 `json:"can_send_paid_media"`
-=======
 	Bio                            string               `json:"bio,omitempty"`
 	Photo                          *ChatPhoto           `json:"photo,omitempty"`
 	Description                    string               `json:"description,omitempty"`
@@ -94,6 +59,7 @@
 	SlowMode                       int                  `json:"slow_mode_delay,omitempty"`
 	StickerSet                     string               `json:"sticker_set_name,omitempty"`
 	CanSetStickerSet               bool                 `json:"can_set_sticker_set,omitempty"`
+	CanSendPaidMedia               bool                 `json:"can_send_paid_media"`
 	CustomEmojiStickerSet          string               `json:"custom_emoji_sticker_set_name"`
 	LinkedChatID                   int64                `json:"linked_chat_id,omitempty"`
 	ChatLocation                   *ChatLocation        `json:"location,omitempty"`
@@ -116,7 +82,6 @@
 	BusinessIntro                  BusinessIntro        `json:"business_intro,omitempty"`
 	BusinessLocation               BusinessLocation     `json:"business_location,omitempty"`
 	BusinessOpeningHours           BusinessOpeningHours `json:"business_opening_hours,omitempty"`
->>>>>>> a02de549
 }
 
 // Recipient returns chat ID (see Recipient interface).
