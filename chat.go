package telebot

import (
	"encoding/json"
	"strconv"
	"time"
)

// User object represents a Telegram user, bot.
type User struct {
	ID int64 `json:"id"`

	FirstName         string   `json:"first_name"`
	LastName          string   `json:"last_name"`
	IsForum           bool     `json:"is_forum"`
	Username          string   `json:"username"`
	LanguageCode      string   `json:"language_code"`
	IsBot             bool     `json:"is_bot"`
	IsPremium         bool     `json:"is_premium"`
	AddedToMenu       bool     `json:"added_to_attachment_menu"`
	Usernames         []string `json:"active_usernames"`
	CustomEmojiStatus string   `json:"emoji_status_custom_emoji_id"`

	// Returns only in getMe
	CanJoinGroups        bool `json:"can_join_groups"`
	CanReadMessages      bool `json:"can_read_all_group_messages"`
	SupportsInline       bool `json:"supports_inline_queries"`
	CanConnectToBusiness bool `json:"can_connect_to_business"`
}

// Recipient returns user ID (see Recipient interface).
func (u *User) Recipient() string {
	return strconv.FormatInt(u.ID, 10)
}

// Chat object represents a Telegram user, bot, group or a channel.
type Chat struct {
	ID int64 `json:"id"`

	// See ChatType and consts.
	Type ChatType `json:"type"`

	// Won't be there for ChatPrivate.
	Title string `json:"title"`

	FirstName string `json:"first_name"`
	LastName  string `json:"last_name"`
	Username  string `json:"username"`

	// Returns only in getChat
<<<<<<< HEAD
	Bio                      string        `json:"bio,omitempty"`
	Photo                    *ChatPhoto    `json:"photo,omitempty"`
	Description              string        `json:"description,omitempty"`
	InviteLink               string        `json:"invite_link,omitempty"`
	PinnedMessage            *Message      `json:"pinned_message,omitempty"`
	Permissions              *Rights       `json:"permissions,omitempty"`
	Reactions                []Reaction    `json:"available_reactions"`
	SlowMode                 int           `json:"slow_mode_delay,omitempty"`
	StickerSet               string        `json:"sticker_set_name,omitempty"`
	CanSetStickerSet         bool          `json:"can_set_sticker_set,omitempty"`
	CustomEmojiSetName       string        `json:"custom_emoji_sticker_set_name"`
	LinkedChatID             int64         `json:"linked_chat_id,omitempty"`
	ChatLocation             *ChatLocation `json:"location,omitempty"`
	Private                  bool          `json:"has_private_forwards,omitempty"`
	Protected                bool          `json:"has_protected_content,omitempty"`
	NoVoiceAndVideo          bool          `json:"has_restricted_voice_and_video_messages"`
	HasHiddenMembers         bool          `json:"has_hidden_members,omitempty"`
	AggressiveAntiSpam       bool          `json:"has_aggressive_anti_spam_enabled,omitempty"`
	CustomEmojiID            string        `json:"emoji_status_custom_emoji_id"`
	EmojiExpirationUnixtime  int64         `json:"emoji_status_expiration_date"`
	BackgroundEmojiID        string        `json:"background_custom_emoji_id"`
	AccentColorID            int           `json:"accent_color_id"`
	ProfileAccentColorID     int           `json:"profile_accent_color_id"`
	ProfileBackgroundEmojiID string        `json:"profile_background_custom_emoji_id"`
	HasVisibleHistory        bool          `json:"has_visible_history"`
	UnrestrictBoosts         int           `json:"unrestrict_boost_count"`
	MaxReactionCount         int           `json:"max_reaction_count"`
=======
	Bio                      string               `json:"bio,omitempty"`
	Photo                    *ChatPhoto           `json:"photo,omitempty"`
	Description              string               `json:"description,omitempty"`
	InviteLink               string               `json:"invite_link,omitempty"`
	PinnedMessage            *Message             `json:"pinned_message,omitempty"`
	Permissions              *Rights              `json:"permissions,omitempty"`
	Reactions                []Reaction           `json:"available_reactions"`
	SlowMode                 int                  `json:"slow_mode_delay,omitempty"`
	StickerSet               string               `json:"sticker_set_name,omitempty"`
	CanSetStickerSet         bool                 `json:"can_set_sticker_set,omitempty"`
	CustomEmojiSetName       string               `json:"custom_emoji_sticker_set_name"`
	LinkedChatID             int64                `json:"linked_chat_id,omitempty"`
	ChatLocation             *ChatLocation        `json:"location,omitempty"`
	Private                  bool                 `json:"has_private_forwards,omitempty"`
	Protected                bool                 `json:"has_protected_content,omitempty"`
	NoVoiceAndVideo          bool                 `json:"has_restricted_voice_and_video_messages"`
	HasHiddenMembers         bool                 `json:"has_hidden_members,omitempty"`
	AggressiveAntiSpam       bool                 `json:"has_aggressive_anti_spam_enabled,omitempty"`
	CustomEmojiID            string               `json:"emoji_status_custom_emoji_id"`
	EmojiExpirationUnixtime  int64                `json:"emoji_status_expiration_date"`
	BackgroundEmojiID        string               `json:"background_custom_emoji_id"`
	AccentColorID            int                  `json:"accent_color_id"`
	ProfileAccentColorID     int                  `json:"profile_accent_color_id"`
	ProfileBackgroundEmojiID string               `json:"profile_background_custom_emoji_id"`
	HasVisibleHistory        bool                 `json:"has_visible_history"`
	UnrestrictBoosts         int                  `json:"unrestrict_boost_count"`
	Birthdate                Birthdate            `json:"birthdate,omitempty"`
	PersonalChat             *Chat                `json:"personal_chat,omitempty"`
	BusinessIntro            BusinessIntro        `json:"business_intro,omitempty"`
	BusinessLocation         BusinessLocation     `json:"business_location,omitempty"`
	BusinessOpeningHours     BusinessOpeningHours `json:"business_opening_hours,omitempty"`
>>>>>>> b85939e3
}

// Recipient returns chat ID (see Recipient interface).
func (c *Chat) Recipient() string {
	return strconv.FormatInt(c.ID, 10)
}

// ChatType represents one of the possible chat types.
type ChatType string

const (
	ChatPrivate        ChatType = "private"
	ChatGroup          ChatType = "group"
	ChatSuperGroup     ChatType = "supergroup"
	ChatChannel        ChatType = "channel"
	ChatChannelPrivate ChatType = "privatechannel"
)

// ChatLocation represents a location to which a chat is connected.
type ChatLocation struct {
	Location Location `json:"location,omitempty"`
	Address  string   `json:"address,omitempty"`
}

// ChatPhoto object represents a chat photo.
type ChatPhoto struct {
	// File identifiers of small (160x160) chat photo
	SmallFileID   string `json:"small_file_id"`
	SmallUniqueID string `json:"small_file_unique_id"`

	// File identifiers of big (640x640) chat photo
	BigFileID   string `json:"big_file_id"`
	BigUniqueID string `json:"big_file_unique_id"`
}

// ChatMember object represents information about a single chat member.
type ChatMember struct {
	Rights

	User      *User        `json:"user"`
	Role      MemberStatus `json:"status"`
	Title     string       `json:"custom_title"`
	Anonymous bool         `json:"is_anonymous"`
	Member    bool         `json:"is_member,omitempty"`

	// Date when restrictions will be lifted for the user, unix time.
	//
	// If user is restricted for more than 366 days or less than
	// 30 seconds from the current time, they are considered to be
	// restricted forever.
	//
	// Use tele.Forever().
	//
	RestrictedUntil int64 `json:"until_date,omitempty"`

	JoinToSend    string `json:"join_to_send_messages"`
	JoinByRequest string `json:"join_by_request"`
}

// MemberStatus is one's chat status.
type MemberStatus string

const (
	Creator       MemberStatus = "creator"
	Administrator MemberStatus = "administrator"
	Member        MemberStatus = "member"
	Restricted    MemberStatus = "restricted"
	Left          MemberStatus = "left"
	Kicked        MemberStatus = "kicked"
)

// ChatMemberUpdate object represents changes in the status of a chat member.
type ChatMemberUpdate struct {
	// Chat where the user belongs to.
	Chat *Chat `json:"chat"`

	// Sender which user the action was triggered.
	Sender *User `json:"from"`

	// Unixtime, use Date() to get time.Time.
	Unixtime int64 `json:"date"`

	// Previous information about the chat member.
	OldChatMember *ChatMember `json:"old_chat_member"`

	// New information about the chat member.
	NewChatMember *ChatMember `json:"new_chat_member"`

	// (Optional) InviteLink which was used by the user to
	// join the chat; for joining by invite link events only.
	InviteLink *ChatInviteLink `json:"invite_link"`

	// (Optional) True, if the user joined the chat after sending
	//a direct join request without using an invite link and being
	//approved by an administrator
	ViaJoinRequest bool `json:"via_join_request"`

	// (Optional) True, if the user joined the chat via a chat folder invite link.
	ViaFolderLink bool `json:"via_chat_folder_invite_link"`
}

// Time returns the moment of the change in local time.
func (c *ChatMemberUpdate) Time() time.Time {
	return time.Unix(c.Unixtime, 0)
}

// ChatID represents a chat or an user integer ID, which can be used
// as recipient in bot methods. It is very useful in cases where
// you have special group IDs, for example in your config, and don't
// want to wrap it into *tele.Chat every time you send messages.
//
// Example:
//
//	group := tele.ChatID(-100756389456)
//	b.Send(group, "Hello!")
//
//	type Config struct {
//		AdminGroup tele.ChatID `json:"admin_group"`
//	}
//	b.Send(conf.AdminGroup, "Hello!")
type ChatID int64

// Recipient returns chat ID (see Recipient interface).
func (i ChatID) Recipient() string {
	return strconv.FormatInt(int64(i), 10)
}

// ChatJoinRequest represents a join request sent to a chat.
type ChatJoinRequest struct {
	// Chat to which the request was sent.
	Chat *Chat `json:"chat"`

	// Sender is the user that sent the join request.
	Sender *User `json:"from"`

	// UserChatID is an ID of a private chat with the user
	// who sent the join request. The bot can use this ID
	// for 5 minutes to send messages until the join request
	// is processed, assuming no other administrator contacted the user.
	UserChatID int64 `json:"user_chat_id"`

	// Unixtime, use ChatJoinRequest.Time() to get time.Time.
	Unixtime int64 `json:"date"`

	// Bio of the user, optional.
	Bio string `json:"bio"`

	// InviteLink is the chat invite link that was used by
	//the user to send the join request, optional.
	InviteLink *ChatInviteLink `json:"invite_link"`
}

// ChatInviteLink object represents an invite for a chat.
type ChatInviteLink struct {
	// The invite link.
	InviteLink string `json:"invite_link"`

	// Invite link name.
	Name string `json:"name"`

	// The creator of the link.
	Creator *User `json:"creator"`

	// If the link is primary.
	IsPrimary bool `json:"is_primary"`

	// If the link is revoked.
	IsRevoked bool `json:"is_revoked"`

	// (Optional) Point in time when the link will expire,
	// use ExpireDate() to get time.Time.
	ExpireUnixtime int64 `json:"expire_date,omitempty"`

	// (Optional) Maximum number of users that can be members of
	// the chat simultaneously.
	MemberLimit int `json:"member_limit,omitempty"`

	// (Optional) True, if users joining the chat via the link need to
	// be approved by chat administrators. If True, member_limit can't be specified.
	JoinRequest bool `json:"creates_join_request"`

	// (Optional) Number of pending join requests created using this link.
	PendingCount int `json:"pending_join_request_count"`
}

type Story struct {
	// Unique identifier for the story in the chat
	ID int `json:"id"`

	// Chat that posted the story
	Poster *Chat `json:"chat"`
}

<<<<<<< HEAD
type BackgroundFill struct {
	// Type of the background fill, always “solid”
	Type string `json:"type"`

	// The color of the background fill in the RGB24 format
	Color int `json:"color,omitempty"`

	// Top color of the gradient in the RGB24 format
	TopColor int `json:"top_color,omitempty"`

	// Bottom color of the gradient in the RGB24 format
	BottomColor int `json:"bottom_color,omitempty"`

	// Clockwise rotation angle of the background fill in degrees; 0-359
	RotationAngle int `json:"rotation_angle,omitempty"`

	// A list of the 3 or 4 base colors that are used to generate
	// the freeform gradient in the RGB24 format
	Colors []int `json:"colors,omitempty"`
}

type BackgroundType struct {
	// Type of the background, always “fill”
	Type string `json:"type"`

	// The background fill
	Fill BackgroundFill `json:"fill,omitempty"`

	// Document with the wallpaper
	Document Document `json:"document,omitempty"`

	// Dimming of the background in dark themes, as a percentage; 0-100
	DarkThemeDimming int `json:"dark_theme_dimming,omitempty"`

	// Intensity of the pattern when it is shown above the filled background; 0-100
	Intensity int `json:"intensity,omitempty"`

	// (Optional) True, if the wallpaper is downscaled to fit in a 450x450
	// square and then box-blurred with radius 12
	IsBlurred bool `json:"is_blurred,omitempty"`

	// (Optional) True, if the background moves slightly when the device is tilted
	IsMoving bool `json:"is_moving,omitempty"`

	// (Optional) True, if the background fill must be applied only to the pattern itself.
	// All other pixels are black in this case. For dark themes only
	IsInverted bool `json:"is_inverted,omitempty"`
}

type ChatBackground struct {
	// Type of the background
	Type BackgroundType `json:"type"`
=======
type Birthdate struct {
	// Day of the user's birth; 1-31
	Day int `json:"day"`

	// Month of the user's birth; 1-12
	Month int `json:"month"`

	// (Optional) Year of the user's birth
	Year int `json:"year"`
>>>>>>> b85939e3
}

// ExpireDate returns the moment of the link expiration in local time.
func (c *ChatInviteLink) ExpireDate() time.Time {
	return time.Unix(c.ExpireUnixtime, 0)
}

// Time returns the moment of chat join request sending in local time.
func (r ChatJoinRequest) Time() time.Time {
	return time.Unix(r.Unixtime, 0)
}

// Time returns the moment of the emoji status expiration.
func (c *Chat) Time() time.Time {
	return time.Unix(c.EmojiExpirationUnixtime, 0)
}

// InviteLink should be used to export chat's invite link.
func (b *Bot) InviteLink(chat *Chat) (string, error) {
	params := map[string]string{
		"chat_id": chat.Recipient(),
	}

	data, err := b.Raw("exportChatInviteLink", params)
	if err != nil {
		return "", err
	}

	var resp struct {
		Result string
	}
	if err := json.Unmarshal(data, &resp); err != nil {
		return "", wrapError(err)
	}
	return resp.Result, nil
}

// CreateInviteLink creates an additional invite link for a chat.
func (b *Bot) CreateInviteLink(chat Recipient, link *ChatInviteLink) (*ChatInviteLink, error) {
	params := map[string]string{
		"chat_id": chat.Recipient(),
	}
	if link != nil {
		params["name"] = link.Name

		if link.ExpireUnixtime != 0 {
			params["expire_date"] = strconv.FormatInt(link.ExpireUnixtime, 10)
		}
		if link.MemberLimit > 0 {
			params["member_limit"] = strconv.Itoa(link.MemberLimit)
		} else if link.JoinRequest {
			params["creates_join_request"] = "true"
		}
	}

	data, err := b.Raw("createChatInviteLink", params)
	if err != nil {
		return nil, err
	}

	var resp struct {
		Result ChatInviteLink `json:"result"`
	}
	if err := json.Unmarshal(data, &resp); err != nil {
		return nil, wrapError(err)
	}

	return &resp.Result, nil
}

// EditInviteLink edits a non-primary invite link created by the bot.
func (b *Bot) EditInviteLink(chat Recipient, link *ChatInviteLink) (*ChatInviteLink, error) {
	params := map[string]string{
		"chat_id": chat.Recipient(),
	}
	if link != nil {
		params["invite_link"] = link.InviteLink
		params["name"] = link.Name

		if link.ExpireUnixtime != 0 {
			params["expire_date"] = strconv.FormatInt(link.ExpireUnixtime, 10)
		}
		if link.MemberLimit > 0 {
			params["member_limit"] = strconv.Itoa(link.MemberLimit)
		} else if link.JoinRequest {
			params["creates_join_request"] = "true"
		}
	}

	data, err := b.Raw("editChatInviteLink", params)
	if err != nil {
		return nil, err
	}

	var resp struct {
		Result ChatInviteLink `json:"result"`
	}
	if err := json.Unmarshal(data, &resp); err != nil {
		return nil, wrapError(err)
	}

	return &resp.Result, nil
}

// RevokeInviteLink revokes an invite link created by the bot.
func (b *Bot) RevokeInviteLink(chat Recipient, link string) (*ChatInviteLink, error) {
	params := map[string]string{
		"chat_id":     chat.Recipient(),
		"invite_link": link,
	}

	data, err := b.Raw("revokeChatInviteLink", params)
	if err != nil {
		return nil, err
	}

	var resp struct {
		Result ChatInviteLink `json:"result"`
	}
	if err := json.Unmarshal(data, &resp); err != nil {
		return nil, wrapError(err)
	}

	return &resp.Result, nil
}

// ApproveJoinRequest approves a chat join request.
func (b *Bot) ApproveJoinRequest(chat Recipient, user *User) error {
	params := map[string]string{
		"chat_id": chat.Recipient(),
		"user_id": user.Recipient(),
	}

	data, err := b.Raw("approveChatJoinRequest", params)
	if err != nil {
		return err
	}

	return extractOk(data)
}

// DeclineJoinRequest declines a chat join request.
func (b *Bot) DeclineJoinRequest(chat Recipient, user *User) error {
	params := map[string]string{
		"chat_id": chat.Recipient(),
		"user_id": user.Recipient(),
	}

	data, err := b.Raw("declineChatJoinRequest", params)
	if err != nil {
		return err
	}

	return extractOk(data)
}

// SetGroupTitle should be used to update group title.
func (b *Bot) SetGroupTitle(chat *Chat, title string) error {
	params := map[string]string{
		"chat_id": chat.Recipient(),
		"title":   title,
	}

	_, err := b.Raw("setChatTitle", params)
	return err
}

// SetGroupDescription should be used to update group description.
func (b *Bot) SetGroupDescription(chat *Chat, description string) error {
	params := map[string]string{
		"chat_id":     chat.Recipient(),
		"description": description,
	}

	_, err := b.Raw("setChatDescription", params)
	return err
}

// SetGroupPhoto should be used to update group photo.
func (b *Bot) SetGroupPhoto(chat *Chat, p *Photo) error {
	params := map[string]string{
		"chat_id": chat.Recipient(),
	}

	_, err := b.sendFiles("setChatPhoto", map[string]File{"photo": p.File}, params)
	return err
}

// SetGroupStickerSet should be used to update group's group sticker set.
func (b *Bot) SetGroupStickerSet(chat *Chat, setName string) error {
	params := map[string]string{
		"chat_id":          chat.Recipient(),
		"sticker_set_name": setName,
	}

	_, err := b.Raw("setChatStickerSet", params)
	return err
}

// SetGroupPermissions sets default chat permissions for all members.
func (b *Bot) SetGroupPermissions(chat *Chat, perms Rights) error {
	params := map[string]interface{}{
		"chat_id":     chat.Recipient(),
		"permissions": perms,
	}
	if perms.Independent {
		params["use_independent_chat_permissions"] = true
	}

	_, err := b.Raw("setChatPermissions", params)
	return err
}

// DeleteGroupPhoto should be used to just remove group photo.
func (b *Bot) DeleteGroupPhoto(chat *Chat) error {
	params := map[string]string{
		"chat_id": chat.Recipient(),
	}

	_, err := b.Raw("deleteChatPhoto", params)
	return err
}

// DeleteGroupStickerSet should be used to just remove group sticker set.
func (b *Bot) DeleteGroupStickerSet(chat *Chat) error {
	params := map[string]string{
		"chat_id": chat.Recipient(),
	}

	_, err := b.Raw("deleteChatStickerSet", params)
	return err
}<|MERGE_RESOLUTION|>--- conflicted
+++ resolved
@@ -48,35 +48,6 @@
 	Username  string `json:"username"`
 
 	// Returns only in getChat
-<<<<<<< HEAD
-	Bio                      string        `json:"bio,omitempty"`
-	Photo                    *ChatPhoto    `json:"photo,omitempty"`
-	Description              string        `json:"description,omitempty"`
-	InviteLink               string        `json:"invite_link,omitempty"`
-	PinnedMessage            *Message      `json:"pinned_message,omitempty"`
-	Permissions              *Rights       `json:"permissions,omitempty"`
-	Reactions                []Reaction    `json:"available_reactions"`
-	SlowMode                 int           `json:"slow_mode_delay,omitempty"`
-	StickerSet               string        `json:"sticker_set_name,omitempty"`
-	CanSetStickerSet         bool          `json:"can_set_sticker_set,omitempty"`
-	CustomEmojiSetName       string        `json:"custom_emoji_sticker_set_name"`
-	LinkedChatID             int64         `json:"linked_chat_id,omitempty"`
-	ChatLocation             *ChatLocation `json:"location,omitempty"`
-	Private                  bool          `json:"has_private_forwards,omitempty"`
-	Protected                bool          `json:"has_protected_content,omitempty"`
-	NoVoiceAndVideo          bool          `json:"has_restricted_voice_and_video_messages"`
-	HasHiddenMembers         bool          `json:"has_hidden_members,omitempty"`
-	AggressiveAntiSpam       bool          `json:"has_aggressive_anti_spam_enabled,omitempty"`
-	CustomEmojiID            string        `json:"emoji_status_custom_emoji_id"`
-	EmojiExpirationUnixtime  int64         `json:"emoji_status_expiration_date"`
-	BackgroundEmojiID        string        `json:"background_custom_emoji_id"`
-	AccentColorID            int           `json:"accent_color_id"`
-	ProfileAccentColorID     int           `json:"profile_accent_color_id"`
-	ProfileBackgroundEmojiID string        `json:"profile_background_custom_emoji_id"`
-	HasVisibleHistory        bool          `json:"has_visible_history"`
-	UnrestrictBoosts         int           `json:"unrestrict_boost_count"`
-	MaxReactionCount         int           `json:"max_reaction_count"`
-=======
 	Bio                      string               `json:"bio,omitempty"`
 	Photo                    *ChatPhoto           `json:"photo,omitempty"`
 	Description              string               `json:"description,omitempty"`
@@ -103,12 +74,12 @@
 	ProfileBackgroundEmojiID string               `json:"profile_background_custom_emoji_id"`
 	HasVisibleHistory        bool                 `json:"has_visible_history"`
 	UnrestrictBoosts         int                  `json:"unrestrict_boost_count"`
+	MaxReactionCount         int           `json:"max_reaction_count"`
 	Birthdate                Birthdate            `json:"birthdate,omitempty"`
 	PersonalChat             *Chat                `json:"personal_chat,omitempty"`
 	BusinessIntro            BusinessIntro        `json:"business_intro,omitempty"`
 	BusinessLocation         BusinessLocation     `json:"business_location,omitempty"`
 	BusinessOpeningHours     BusinessOpeningHours `json:"business_opening_hours,omitempty"`
->>>>>>> b85939e3
 }
 
 // Recipient returns chat ID (see Recipient interface).
@@ -302,7 +273,6 @@
 	Poster *Chat `json:"chat"`
 }
 
-<<<<<<< HEAD
 type BackgroundFill struct {
 	// Type of the background fill, always “solid”
 	Type string `json:"type"`
@@ -355,7 +325,8 @@
 type ChatBackground struct {
 	// Type of the background
 	Type BackgroundType `json:"type"`
-=======
+}
+
 type Birthdate struct {
 	// Day of the user's birth; 1-31
 	Day int `json:"day"`
@@ -365,7 +336,6 @@
 
 	// (Optional) Year of the user's birth
 	Year int `json:"year"`
->>>>>>> b85939e3
 }
 
 // ExpireDate returns the moment of the link expiration in local time.
