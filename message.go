package telebot

import (
	"strconv"
	"time"
	"unicode/utf16"
)

// Message object represents a message.
type Message struct {
	ID int `json:"message_id"`

	// (Optional) Unique identifier of a message thread to which the message belongs; for supergroups only
	ThreadID int `json:"message_thread_id"`

	// For message sent to channels, Sender will be nil
	Sender *User `json:"from"`

	// Unixtime, use Message.Time() to get time.Time
	Unixtime int64 `json:"date"`

	// Conversation the message belongs to.
	Chat *Chat `json:"chat"`

	// Sender of the message, sent on behalf of a chat.
	SenderChat *Chat `json:"sender_chat"`

	// For forwarded messages, sender of the original message.
	OriginalSender *User `json:"forward_from"`

	// For forwarded messages, chat of the original message when
	// forwarded from a channel.
	OriginalChat *Chat `json:"forward_from_chat"`

	// For forwarded messages, identifier of the original message
	// when forwarded from a channel.
	OriginalMessageID int `json:"forward_from_message_id"`

	// For forwarded messages, signature of the post author.
	OriginalSignature string `json:"forward_signature"`

	// For forwarded messages, sender's name from users who
	// disallow adding a link to their account.
	OriginalSenderName string `json:"forward_sender_name"`

	// For forwarded messages, unixtime of the original message.
	OriginalUnixtime int `json:"forward_date"`

	// Message is a channel post that was automatically forwarded to the connected discussion group.
	AutomaticForward bool `json:"is_automatic_forward"`

	// For replies, ReplyTo represents the original message.
	//
	// Note that the Message object in this field will not
	// contain further ReplyTo fields even if it
	// itself is a reply.
	ReplyTo *Message `json:"reply_to_message"`

	// Shows through which bot the message was sent.
	Via *User `json:"via_bot"`

	// (Optional) Time of last edit in Unix.
	LastEdit int64 `json:"edit_date"`

	// (Optional) True, if the message is sent to a forum topic.
<<<<<<< HEAD
	IsTopicMessage bool `json:"is_topic_message"`
=======
	TopicMessage bool `json:"is_topic_message"`
>>>>>>> 03dcac73

	// (Optional) Message can't be forwarded.
	Protected bool `json:"has_protected_content,omitempty"`

	// AlbumID is the unique identifier of a media message group
	// this message belongs to.
	AlbumID string `json:"media_group_id"`

	// Author signature (in channels).
	Signature string `json:"author_signature"`

	// For a text message, the actual UTF-8 text of the message.
	Text string `json:"text"`

	// For registered commands, will contain the string payload:
	//
	// Ex: `/command <payload>` or `/command@botname <payload>`
	Payload string `json:"-"`

	// For text messages, special entities like usernames, URLs, bot commands,
	// etc. that appear in the text.
	Entities Entities `json:"entities,omitempty"`

	// Some messages containing media, may as well have a caption.
	Caption string `json:"caption,omitempty"`

	// For messages with a caption, special entities like usernames, URLs,
	// bot commands, etc. that appear in the caption.
	CaptionEntities Entities `json:"caption_entities,omitempty"`

	// For an audio recording, information about it.
	Audio *Audio `json:"audio"`

	// For a general file, information about it.
	Document *Document `json:"document"`

	// For a photo, all available sizes (thumbnails).
	Photo *Photo `json:"photo"`

	// For a sticker, information about it.
	Sticker *Sticker `json:"sticker"`

	// For a voice message, information about it.
	Voice *Voice `json:"voice"`

	// For a video note, information about it.
	VideoNote *VideoNote `json:"video_note"`

	// For a video, information about it.
	Video *Video `json:"video"`

	// For a animation, information about it.
	Animation *Animation `json:"animation"`

	// For a contact, contact information itself.
	Contact *Contact `json:"contact"`

	// For a location, its longitude and latitude.
	Location *Location `json:"location"`

	// For a venue, information about it.
	Venue *Venue `json:"venue"`

	// For a poll, information the native poll.
	Poll *Poll `json:"poll"`

	// For a game, information about it.
	Game *Game `json:"game"`

	// For a dice, information about it.
	Dice *Dice `json:"dice"`

	// For a service message, represents a user,
	// that just got added to chat, this message came from.
	//
	// Sender leads to User, capable of invite.
	//
	// UserJoined might be the Bot itself.
	UserJoined *User `json:"new_chat_member"`

	// For a service message, represents a user,
	// that just left chat, this message came from.
	//
	// If user was kicked, Sender leads to a User,
	// capable of this kick.
	//
	// UserLeft might be the Bot itself.
	UserLeft *User `json:"left_chat_member"`

	// For a service message, represents a new title
	// for chat this message came from.
	//
	// Sender would lead to a User, capable of change.
	NewGroupTitle string `json:"new_chat_title"`

	// For a service message, represents all available
	// thumbnails of the new chat photo.
	//
	// Sender would lead to a User, capable of change.
	NewGroupPhoto *Photo `json:"new_chat_photo"`

	// For a service message, new members that were added to
	// the group or supergroup and information about them
	// (the bot itself may be one of these members).
	UsersJoined []User `json:"new_chat_members"`

	// For a service message, true if chat photo just
	// got removed.
	//
	// Sender would lead to a User, capable of change.
	GroupPhotoDeleted bool `json:"delete_chat_photo"`

	// For a service message, true if group has been created.
	//
	// You would receive such a message if you are one of
	// initial group chat members.
	//
	// Sender would lead to creator of the chat.
	GroupCreated bool `json:"group_chat_created"`

	// For a service message, true if supergroup has been created.
	//
	// You would receive such a message if you are one of
	// initial group chat members.
	//
	// Sender would lead to creator of the chat.
	SuperGroupCreated bool `json:"supergroup_chat_created"`

	// For a service message, true if channel has been created.
	//
	// You would receive such a message if you are one of
	// initial channel administrators.
	//
	// Sender would lead to creator of the chat.
	ChannelCreated bool `json:"channel_chat_created"`

	// For a service message, the destination (supergroup) you
	// migrated to.
	//
	// You would receive such a message when your chat has migrated
	// to a supergroup.
	//
	// Sender would lead to creator of the migration.
	MigrateTo int64 `json:"migrate_to_chat_id"`

	// For a service message, the Origin (normal group) you migrated
	// from.
	//
	// You would receive such a message when your chat has migrated
	// to a supergroup.
	//
	// Sender would lead to creator of the migration.
	MigrateFrom int64 `json:"migrate_from_chat_id"`

	// Specified message was pinned. Note that the Message object
	// in this field will not contain further ReplyTo fields even
	// if it is itself a reply.
	PinnedMessage *Message `json:"pinned_message"`

	// Message is an invoice for a payment.
	Invoice *Invoice `json:"invoice"`

	// Message is a service message about a successful payment.
	Payment *Payment `json:"successful_payment"`

	// The domain name of the website on which the user has logged in.
	ConnectedWebsite string `json:"connected_website,omitempty"`

	// For a service message, a video chat started in the chat.
	VideoChatStarted *VideoChatStarted `json:"video_chat_started,omitempty"`

	// For a service message, a video chat ended in the chat.
	VideoChatEnded *VideoChatEnded `json:"video_chat_ended,omitempty"`

	// For a service message, some users were invited in the video chat.
	VideoChatParticipants *VideoChatParticipants `json:"video_chat_participants_invited,omitempty"`

	// For a service message, a video chat schedule in the chat.
	VideoChatScheduled *VideoChatScheduled `json:"video_chat_scheduled,omitempty"`

	// For a data sent by a Web App.
	WebAppData *WebAppData `json:"web_app_data,omitempty"`

	// For a service message, represents the content of a service message,
	// sent whenever a user in the chat triggers a proximity alert set by another user.
	ProximityAlert *ProximityAlert `json:"proximity_alert_triggered,omitempty"`

	// For a service message, represents about a change in auto-delete timer settings.
	AutoDeleteTimer *AutoDeleteTimer `json:"message_auto_delete_timer_changed,omitempty"`

	// Inline keyboard attached to the message.
	ReplyMarkup *ReplyMarkup `json:"reply_markup,omitempty"`

	// Service message: forum topic created
	TopicCreated *TopicCreated `json:"forum_topic_created,omitempty"`

	// Service message: forum topic closed
	TopicClosed *TopicClosed `json:"forum_topic_closed,omitempty"`

	// Service message: forum topic reopened
	TopicReopened *TopicReopened `json:"forum_topic_reopened,omitempty"`
<<<<<<< HEAD

	// Service message: forum topic deleted
	TopicEdited *TopicEdited `json:"forum_topic_edited,omitempty"`

	// Service message: general forum topic hidden
	GeneralTopicHidden *GeneralTopicHidden `json:"general_topic_hidden,omitempty"`

	// Service message: general forum topic unhidden
	GeneralTopicUnhidden *GeneralTopicUnhidden `json:"general_topic_unhidden,omitempty"`

	// Service message: represents spoiler information about the message.
	HasMediaSpoiler bool `json:"has_media_spoiler,omitempty"`

	// Service message: the user allowed the bot added to the attachment menu to write messages
	WriteAccessAllowed *WriteAccessAllowed `json:"write_access_allowed,omitempty"`
=======
>>>>>>> 03dcac73
}

// MessageEntity object represents "special" parts of text messages,
// including hashtags, usernames, URLs, etc.
type MessageEntity struct {
	// Specifies entity type.
	Type EntityType `json:"type"`

	// Offset in UTF-16 code units to the start of the entity.
	Offset int `json:"offset"`

	// Length of the entity in UTF-16 code units.
	Length int `json:"length"`

	// (Optional) For EntityTextLink entity type only.
	//
	// URL will be opened after user taps on the text.
	URL string `json:"url,omitempty"`

	// (Optional) For EntityTMention entity type only.
	User *User `json:"user,omitempty"`

	// (Optional) For EntityCodeBlock entity type only.
	Language string `json:"language,omitempty"`

	// (Optional) For EntityCustomEmoji entity type only.
	CustomEmoji string `json:"custom_emoji_id"`
}

// EntityType is a MessageEntity type.
type EntityType string

const (
	EntityMention       EntityType = "mention"
	EntityTMention      EntityType = "text_mention"
	EntityHashtag       EntityType = "hashtag"
	EntityCashtag       EntityType = "cashtag"
	EntityCommand       EntityType = "bot_command"
	EntityURL           EntityType = "url"
	EntityEmail         EntityType = "email"
	EntityPhone         EntityType = "phone_number"
	EntityBold          EntityType = "bold"
	EntityItalic        EntityType = "italic"
	EntityUnderline     EntityType = "underline"
	EntityStrikethrough EntityType = "strikethrough"
	EntityCode          EntityType = "code"
	EntityCodeBlock     EntityType = "pre"
	EntityTextLink      EntityType = "text_link"
	EntitySpoiler       EntityType = "spoiler"
	EntityCustomEmoji   EntityType = "custom_emoji"
)

// Entities is used to set message's text entities as a send option.
type Entities []MessageEntity

// ProximityAlert sent whenever a user in the chat triggers
// a proximity alert set by another user.
type ProximityAlert struct {
	Traveler *User `json:"traveler,omitempty"`
	Watcher  *User `json:"watcher,omitempty"`
	Distance int   `json:"distance"`
}

// AutoDeleteTimer represents a service message about a change in auto-delete timer settings.
type AutoDeleteTimer struct {
	Unixtime int `json:"message_auto_delete_time"`
}

// MessageSig satisfies Editable interface (see Editable.)
func (m *Message) MessageSig() (string, int64) {
	return strconv.Itoa(m.ID), m.Chat.ID
}

// Time returns the moment of message creation in local time.
func (m *Message) Time() time.Time {
	return time.Unix(m.Unixtime, 0)
}

// LastEdited returns time.Time of last edit.
func (m *Message) LastEdited() time.Time {
	return time.Unix(m.LastEdit, 0)
}

// IsForwarded says whether message is forwarded copy of another
// message or not.
func (m *Message) IsForwarded() bool {
	return m.OriginalSender != nil || m.OriginalChat != nil
}

// IsReply says whether message is a reply to another message.
func (m *Message) IsReply() bool {
	return m.ReplyTo != nil
}

// Private returns true, if it's a personal message.
func (m *Message) Private() bool {
	return m.Chat.Type == ChatPrivate
}

// FromGroup returns true, if message came from a group OR a supergroup.
func (m *Message) FromGroup() bool {
	return m.Chat.Type == ChatGroup || m.Chat.Type == ChatSuperGroup
}

// FromChannel returns true, if message came from a channel.
func (m *Message) FromChannel() bool {
	return m.Chat.Type == ChatChannel
}

// IsService returns true, if message is a service message,
// returns false otherwise.
//
// Service messages are automatically sent messages, which
// typically occur on some global action. For instance, when
// anyone leaves the chat or chat title changes.
func (m *Message) IsService() bool {
	fact := false

	fact = fact || m.UserJoined != nil
	fact = fact || len(m.UsersJoined) > 0
	fact = fact || m.UserLeft != nil
	fact = fact || m.NewGroupTitle != ""
	fact = fact || m.NewGroupPhoto != nil
	fact = fact || m.GroupPhotoDeleted
	fact = fact || m.GroupCreated || m.SuperGroupCreated
	fact = fact || (m.MigrateTo != m.MigrateFrom)

	return fact
}

// EntityText returns the substring of the message identified by the
// given MessageEntity.
//
// It's safer than manually slicing Text because Telegram uses
// UTF-16 indices whereas Go string are []byte.
func (m *Message) EntityText(e MessageEntity) string {
	text := m.Text
	if text == "" {
		text = m.Caption
	}

	a := utf16.Encode([]rune(text))
	off, end := e.Offset, e.Offset+e.Length

	if off < 0 || end > len(a) {
		return ""
	}

	return string(utf16.Decode(a[off:end]))
}

// Media returns the message's media if it contains either photo,
// voice, audio, animation, sticker, document, video or video note.
func (m *Message) Media() Media {
	switch {
	case m.Photo != nil:
		return m.Photo
	case m.Voice != nil:
		return m.Voice
	case m.Audio != nil:
		return m.Audio
	case m.Animation != nil:
		return m.Animation
	case m.Sticker != nil:
		return m.Sticker
	case m.Document != nil:
		return m.Document
	case m.Video != nil:
		return m.Video
	case m.VideoNote != nil:
		return m.VideoNote
	default:
		return nil
	}
}<|MERGE_RESOLUTION|>--- conflicted
+++ resolved
@@ -63,11 +63,7 @@
 	LastEdit int64 `json:"edit_date"`
 
 	// (Optional) True, if the message is sent to a forum topic.
-<<<<<<< HEAD
-	IsTopicMessage bool `json:"is_topic_message"`
-=======
 	TopicMessage bool `json:"is_topic_message"`
->>>>>>> 03dcac73
 
 	// (Optional) Message can't be forwarded.
 	Protected bool `json:"has_protected_content,omitempty"`
@@ -269,7 +265,6 @@
 
 	// Service message: forum topic reopened
 	TopicReopened *TopicReopened `json:"forum_topic_reopened,omitempty"`
-<<<<<<< HEAD
 
 	// Service message: forum topic deleted
 	TopicEdited *TopicEdited `json:"forum_topic_edited,omitempty"`
@@ -285,8 +280,6 @@
 
 	// Service message: the user allowed the bot added to the attachment menu to write messages
 	WriteAccessAllowed *WriteAccessAllowed `json:"write_access_allowed,omitempty"`
-=======
->>>>>>> 03dcac73
 }
 
 // MessageEntity object represents "special" parts of text messages,
